
# -*- coding: utf-8 -*-

# DO NOT EDIT THIS FILE!
# This file has been autogenerated by dephell <3
# https://github.com/dephell/dephell

try:
    from setuptools import setup
except ImportError:
    from distutils.core import setup


import os.path

readme = ''
here = os.path.abspath(os.path.dirname(__file__))
readme_path = os.path.join(here, 'README.rst')
if os.path.exists(readme_path):
    with open(readme_path, 'rb') as stream:
        readme = stream.read().decode('utf8')


setup(
    long_description=readme,
    name='easyCore',
    version='0.0.1',
    description='Generic logic for easyScience libraries',
    python_requires='==3.*,>=3.6.0,>=3.6.1',
    project_urls={"documentation": "https://github.com/easyScience/easyCore", "homepage": "https://github.com/easyScience/easyCore"},
    author='Simon Ward',
    license='GPL-3.0',
<<<<<<< HEAD
    classifiers=['Development Status :: 3 - Alpha', 'Intended Audience :: Developers', 'Topic :: Scientific/Engineering :: Physics', 'License :: OSI Approved :: GNU Lesser General Public License v3 or later (LGPLv3+)', 'Programming Language :: Python :: 3.6, 3.7, 3.8'],
    packages=['easyCore', 'easyCore.Datasets', 'easyCore.Elements', 'easyCore.Elements.Basic', 'easyCore.Elements.HigherLevel', 'easyCore.Fitting', 'easyCore.Objects', 'easyCore.Symmetry', 'easyCore.Utils', 'easyCore.Utils.Hugger', 'easyCore.Utils.io'],
    package_dir={"": "."},
    package_data={"easyCore.Elements": ["*.json"], "easyCore.Symmetry": ["*.json"]},
    install_requires=['asteval==0.*,>=0.9.23', 'bumps==0.*,>=0.8.0', 'dfo-ls==1.*,>=1.2.1', 'lmfit==1.*,>=1.0.0', 'numpy==1.*,>=1.19.0', 'pint==0.*,>=0.16.0', 'uncertainties==3.*,>=3.1.0', 'xarray==0.*,>=0.16.2'],
=======
    classifiers=['Development Status :: 3 - Alpha', 'Intended Audience :: Developers', 'Topic :: Scientific/Engineering :: Physics', 'License :: OSI Approved :: GNU Lesser General Public License v3 or later (LGPLv3+)', 'Programming Language :: Python :: 3.6, 3.7, 3.8, 3.9'],
    packages=['easyCore', 'easyCore.Elements', 'easyCore.Elements.Basic', 'easyCore.Elements.HigherLevel', 'easyCore.Fitting', 'easyCore.Objects', 'easyCore.Symmetry', 'easyCore.Utils', 'easyCore.Utils.Hugger', 'easyCore.Utils.io'],
    package_dir={"": "."},
    package_data={"easyCore.Elements": ["*.json"], "easyCore.Symmetry": ["*.json"]},
    install_requires=['asteval==0.*,>=0.9.21', 'bumps==0.*,>=0.8.0', 'lmfit==1.*,>=1.0.0', 'monty==4.*,>=4.0.2', 'numpy==1.*,>=1.19.0', 'pint==0.*,>=0.16.0', 'uncertainties==3.*,>=3.1.0'],
>>>>>>> 7a2b1e5e
)<|MERGE_RESOLUTION|>--- conflicted
+++ resolved
@@ -30,17 +30,9 @@
     project_urls={"documentation": "https://github.com/easyScience/easyCore", "homepage": "https://github.com/easyScience/easyCore"},
     author='Simon Ward',
     license='GPL-3.0',
-<<<<<<< HEAD
-    classifiers=['Development Status :: 3 - Alpha', 'Intended Audience :: Developers', 'Topic :: Scientific/Engineering :: Physics', 'License :: OSI Approved :: GNU Lesser General Public License v3 or later (LGPLv3+)', 'Programming Language :: Python :: 3.6, 3.7, 3.8'],
+    classifiers=['Development Status :: 3 - Alpha', 'Intended Audience :: Developers', 'Topic :: Scientific/Engineering :: Physics', 'License :: OSI Approved :: GNU Lesser General Public License v3 or later (LGPLv3+)', 'Programming Language :: Python :: 3.6, 3.7, 3.8, 3.9'],
     packages=['easyCore', 'easyCore.Datasets', 'easyCore.Elements', 'easyCore.Elements.Basic', 'easyCore.Elements.HigherLevel', 'easyCore.Fitting', 'easyCore.Objects', 'easyCore.Symmetry', 'easyCore.Utils', 'easyCore.Utils.Hugger', 'easyCore.Utils.io'],
     package_dir={"": "."},
     package_data={"easyCore.Elements": ["*.json"], "easyCore.Symmetry": ["*.json"]},
     install_requires=['asteval==0.*,>=0.9.23', 'bumps==0.*,>=0.8.0', 'dfo-ls==1.*,>=1.2.1', 'lmfit==1.*,>=1.0.0', 'numpy==1.*,>=1.19.0', 'pint==0.*,>=0.16.0', 'uncertainties==3.*,>=3.1.0', 'xarray==0.*,>=0.16.2'],
-=======
-    classifiers=['Development Status :: 3 - Alpha', 'Intended Audience :: Developers', 'Topic :: Scientific/Engineering :: Physics', 'License :: OSI Approved :: GNU Lesser General Public License v3 or later (LGPLv3+)', 'Programming Language :: Python :: 3.6, 3.7, 3.8, 3.9'],
-    packages=['easyCore', 'easyCore.Elements', 'easyCore.Elements.Basic', 'easyCore.Elements.HigherLevel', 'easyCore.Fitting', 'easyCore.Objects', 'easyCore.Symmetry', 'easyCore.Utils', 'easyCore.Utils.Hugger', 'easyCore.Utils.io'],
-    package_dir={"": "."},
-    package_data={"easyCore.Elements": ["*.json"], "easyCore.Symmetry": ["*.json"]},
-    install_requires=['asteval==0.*,>=0.9.21', 'bumps==0.*,>=0.8.0', 'lmfit==1.*,>=1.0.0', 'monty==4.*,>=4.0.2', 'numpy==1.*,>=1.19.0', 'pint==0.*,>=0.16.0', 'uncertainties==3.*,>=3.1.0'],
->>>>>>> 7a2b1e5e
 )