# This workflows will upload a Python Package using Twine when a release is created
# For more information see: https://help.github.com/en/actions/language-and-framework-guides/using-python-with-github-actions#publishing-to-package-registries

name: Upload Python Package

on:
  workflow_dispatch:
  push:
    branches: [master]
    tags:
    - v*

jobs:
  deploy:

    runs-on: ubuntu-latest

    steps:
    - uses: actions/checkout@v3
    - name: Set up Python
      uses: actions/setup-python@v4
      with:
        python-version: '3.9'
    - uses: Gr1N/setup-poetry@v7
      with:
        poetry-version: 1.1.13
    - name: Install dependencies
      run: |
        python -m pip install --upgrade pip
    - name: Build
      run: |
        poetry build
    - name: Publish distribution 📦 to PyPI
<<<<<<< HEAD
      uses: pypa/gh-action-pypi-publish@release/v1
=======
      uses: pypa/pypa/gh-action-pypi-publish@release/v1
>>>>>>> 716c5a0c
      with:
        password: ${{ secrets.PYPI_PASSWORD }}
<|MERGE_RESOLUTION|>--- conflicted
+++ resolved
@@ -31,10 +31,6 @@
       run: |
         poetry build
     - name: Publish distribution 📦 to PyPI
-<<<<<<< HEAD
-      uses: pypa/gh-action-pypi-publish@release/v1
-=======
       uses: pypa/pypa/gh-action-pypi-publish@release/v1
->>>>>>> 716c5a0c
       with:
         password: ${{ secrets.PYPI_PASSWORD }}
