--- conflicted
+++ resolved
@@ -31,10 +31,6 @@
       run: |
         poetry build
     - name: Publish distribution 📦 to PyPI
-<<<<<<< HEAD
-      uses: pypa/pypa/gh-action-pypi-publish@release/v1
-=======
       uses: pypa/gh-action-pypi-publish@release/v1
->>>>>>> cf3e6a45
       with:
         password: ${{ secrets.PYPI_PASSWORD }}
