--- conflicted
+++ resolved
@@ -18,7 +18,6 @@
     runs-on: ubuntu-latest
 
     steps:
-<<<<<<< HEAD
       - uses: actions/checkout@v4
   
       - uses: actions/setup-python@v5
@@ -34,24 +33,4 @@
         uses: pypa/gh-action-pypi-publish@release/v1
         with:
           password: ${{ secrets.PYPI_PASSWORD }}
-  
-=======
-    - uses: actions/checkout@v3
-    - name: Set up Python
-      uses: actions/setup-python@v4
-      with:
-        python-version: '3.9'
-    - uses: Gr1N/setup-poetry@v8
-      with:
-        poetry-version: 1.1.13
-    - name: Install dependencies
-      run: |
-        python -m pip install --upgrade pip
-    - name: Build
-      run: |
-        poetry build
-    - name: Publish distribution 📦 to PyPI
-      uses: pypa/gh-action-pypi-publish@release/v1
-      with:
-        password: ${{ secrets.PYPI_PASSWORD }}
->>>>>>> 19568d7f
+  