version: 2
updates:
- package-ecosystem: pip
  directory: /
  schedule:
    interval: daily
  open-pull-requests-limit: 10
<<<<<<< HEAD
  target-branch: "develop"
=======
  target-branch: develop
  labels:
  - dependencies
>>>>>>> 825bf6e7
<|MERGE_RESOLUTION|>--- conflicted
+++ resolved
@@ -5,10 +5,6 @@
   schedule:
     interval: daily
   open-pull-requests-limit: 10
-<<<<<<< HEAD
-  target-branch: "develop"
-=======
   target-branch: develop
   labels:
-  - dependencies
->>>>>>> 825bf6e7
+  - dependencies