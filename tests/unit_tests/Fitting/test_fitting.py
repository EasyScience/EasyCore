--- conflicted
+++ resolved
@@ -7,13 +7,8 @@
 
 import pytest
 from easyCore import np
-<<<<<<< HEAD
-from easyCore.Objects.Base import Parameter, BaseObj
-from easyCore.Fitting.Fitting import Fitter, MultiFitter, _flatten_list
-=======
 from easyCore.Objects.ObjectClasses import Parameter, BaseObj
 from easyCore.Fitting.Fitting import Fitter
->>>>>>> 828b3154
 from easyCore.Fitting.Constraints import ObjConstraint
 
 
