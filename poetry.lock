[[package]]
category = "dev"
description = "A small Python module for determining appropriate platform-specific dirs, e.g. a \"user data dir\"."
name = "appdirs"
optional = false
python-versions = "*"
version = "1.4.4"

[[package]]
category = "main"
description = "Safe, minimalistic evaluator of python expression using ast module"
name = "asteval"
optional = false
python-versions = ">=3.6"
version = "0.9.21"

[[package]]
category = "dev"
description = "Atomic file writes."
marker = "sys_platform == \"win32\""
name = "atomicwrites"
optional = false
python-versions = ">=2.7, !=3.0.*, !=3.1.*, !=3.2.*, !=3.3.*"
version = "1.4.0"

[[package]]
category = "dev"
description = "Classes Without Boilerplate"
name = "attrs"
optional = false
python-versions = ">=2.7, !=3.0.*, !=3.1.*, !=3.2.*, !=3.3.*"
version = "20.3.0"

[package.extras]
dev = ["coverage (>=5.0.2)", "hypothesis", "pympler", "pytest (>=4.3.0)", "six", "zope.interface", "furo", "sphinx", "pre-commit"]
docs = ["furo", "sphinx", "zope.interface"]
tests = ["coverage (>=5.0.2)", "hypothesis", "pympler", "pytest (>=4.3.0)", "six", "zope.interface"]
tests_no_zope = ["coverage (>=5.0.2)", "hypothesis", "pympler", "pytest (>=4.3.0)", "six"]

[[package]]
category = "dev"
description = "The uncompromising code formatter."
name = "black"
optional = false
python-versions = ">=3.6"
version = "20.8b1"

[package.dependencies]
appdirs = "*"
click = ">=7.1.2"
mypy-extensions = ">=0.4.3"
pathspec = ">=0.6,<1"
regex = ">=2020.1.8"
toml = ">=0.10.1"
typed-ast = ">=1.4.0"
typing-extensions = ">=3.7.4"

[package.dependencies.dataclasses]
python = "<3.7"
version = ">=0.6"

[package.extras]
colorama = ["colorama (>=0.4.3)"]
d = ["aiohttp (>=3.3.2)", "aiohttp-cors"]

[[package]]
category = "main"
description = "Data fitting with bayesian uncertainty analysis"
name = "bumps"
optional = false
python-versions = "*"
version = "0.8.0"

[package.dependencies]
six = "*"

[[package]]
category = "dev"
description = "Python package for providing Mozilla's CA Bundle."
name = "certifi"
optional = false
python-versions = "*"
version = "2020.12.5"

[[package]]
category = "dev"
description = "Universal encoding detector for Python 2 and 3"
name = "chardet"
optional = false
python-versions = ">=2.7, !=3.0.*, !=3.1.*, !=3.2.*, !=3.3.*, !=3.4.*"
version = "4.0.0"

[[package]]
category = "dev"
description = "Composable command line interface toolkit"
name = "click"
optional = false
python-versions = ">=2.7, !=3.0.*, !=3.1.*, !=3.2.*, !=3.3.*, !=3.4.*"
version = "7.1.2"

[[package]]
<<<<<<< HEAD
=======
name = "codecov"
version = "2.1.11"
description = "Hosted coverage reports for GitHub, Bitbucket and Gitlab"
>>>>>>> a8fce4b2
category = "dev"
description = "Hosted coverage reports for GitHub, Bitbucket and Gitlab"
name = "codecov"
optional = false
python-versions = ">=2.7, !=3.0.*, !=3.1.*, !=3.2.*, !=3.3.*"
version = "2.1.11"

[package.dependencies]
coverage = "*"
requests = ">=2.7.9"

[[package]]
category = "dev"
description = "Cross-platform colored terminal text."
marker = "sys_platform == \"win32\""
name = "colorama"
optional = false
python-versions = ">=2.7, !=3.0.*, !=3.1.*, !=3.2.*, !=3.3.*, !=3.4.*"
version = "0.4.4"

[[package]]
category = "dev"
description = "Code coverage measurement for Python"
name = "coverage"
optional = false
python-versions = ">=2.7, !=3.0.*, !=3.1.*, !=3.2.*, !=3.3.*, !=3.4.*, <4"
version = "5.3.1"

[package.extras]
toml = ["toml"]

[[package]]
category = "dev"
description = "A backport of the dataclasses module for Python 3.6"
marker = "python_version < \"3.7\""
name = "dataclasses"
optional = false
python-versions = "*"
version = "0.6"

[[package]]
category = "main"
description = "A flexible derivative-free solver for (bound constrained) nonlinear least-squares minimization"
name = "dfo-ls"
optional = false
python-versions = "*"
version = "1.2.1"

[package.dependencies]
numpy = ">=1.11"
pandas = ">=0.17"
scipy = ">=0.18"

[package.extras]
trustregion = ["trustregion (>=1.1)"]

[[package]]
category = "main"
description = "Clean single-source support for Python 3 and 2"
name = "future"
optional = false
python-versions = ">=2.6, !=3.0.*, !=3.1.*, !=3.2.*"
version = "0.18.2"

[[package]]
category = "dev"
description = "Internationalized Domain Names in Applications (IDNA)"
name = "idna"
optional = false
python-versions = ">=2.7, !=3.0.*, !=3.1.*, !=3.2.*, !=3.3.*"
version = "2.10"

[[package]]
category = "main"
description = "Read metadata from Python packages"
marker = "python_version < \"3.8\""
name = "importlib-metadata"
optional = false
python-versions = ">=3.6"
version = "3.3.0"

[package.dependencies]
zipp = ">=0.5"

[package.dependencies.typing-extensions]
python = "<3.8"
version = ">=3.6.4"

[package.extras]
docs = ["sphinx", "jaraco.packaging (>=3.2)", "rst.linker (>=1.9)"]
testing = ["pytest (>=3.5,<3.7.3 || >3.7.3)", "pytest-checkdocs (>=1.2.3)", "pytest-flake8", "pytest-cov", "jaraco.test (>=3.2.0)", "packaging", "pep517", "pyfakefs", "flufl.flake8", "pytest-black (>=0.3.7)", "pytest-mypy", "importlib-resources (>=1.3)"]

[[package]]
category = "main"
description = "Read resources from Python packages"
marker = "python_version < \"3.7\""
name = "importlib-resources"
optional = false
python-versions = ">=3.6"
version = "4.1.1"

[package.dependencies]
[package.dependencies.zipp]
python = "<3.8"
version = ">=0.4"

[package.extras]
docs = ["sphinx", "jaraco.packaging (>=3.2)", "rst.linker (>=1.9)"]
testing = ["pytest (>=3.5,<3.7.3 || >3.7.3)", "pytest-checkdocs (>=1.2.3)", "pytest-flake8", "pytest-cov", "jaraco.test (>=3.2.0)", "pytest-black (>=0.3.7)", "pytest-mypy"]

[[package]]
category = "dev"
description = "iniconfig: brain-dead simple config-ini parsing"
name = "iniconfig"
optional = false
python-versions = "*"
version = "1.1.1"

[[package]]
category = "main"
description = "Least-Squares Minimization with Bounds and Constraints"
name = "lmfit"
optional = false
python-versions = ">=3.5"
version = "1.0.1"

[package.dependencies]
asteval = ">=0.9.16"
numpy = ">=1.16"
scipy = ">=1.2"
uncertainties = ">=3.0.1"

[[package]]
category = "main"
description = "Monty is the missing complement to Python."
name = "monty"
optional = false
python-versions = ">=3.5"
version = "4.0.2"

[package.extras]
yaml = ["ruamel.yaml"]

[[package]]
category = "dev"
description = "Experimental type system extensions for programs checked with the mypy typechecker."
name = "mypy-extensions"
optional = false
python-versions = "*"
version = "0.4.3"

[[package]]
<<<<<<< HEAD
=======
name = "numpy"
version = "1.19.5"
description = "NumPy is the fundamental package for array computing with Python."
>>>>>>> a8fce4b2
category = "main"
description = "NumPy is the fundamental package for array computing with Python."
name = "numpy"
optional = false
python-versions = ">=3.6"
version = "1.19.5"

[[package]]
category = "main"
description = "Core utilities for Python packages"
name = "packaging"
optional = false
python-versions = ">=2.7, !=3.0.*, !=3.1.*, !=3.2.*, !=3.3.*"
version = "20.8"

[package.dependencies]
pyparsing = ">=2.0.2"

[[package]]
category = "main"
description = "Powerful data structures for data analysis, time series, and statistics"
name = "pandas"
optional = false
python-versions = ">=3.6.1"
version = "1.1.5"

[package.dependencies]
numpy = ">=1.15.4"
python-dateutil = ">=2.7.3"
pytz = ">=2017.2"

[package.extras]
test = ["pytest (>=4.0.2)", "pytest-xdist", "hypothesis (>=3.58)"]

[[package]]
category = "dev"
description = "Utility library for gitignore style pattern matching of file paths."
name = "pathspec"
optional = false
python-versions = ">=2.7, !=3.0.*, !=3.1.*, !=3.2.*, !=3.3.*, !=3.4.*"
version = "0.8.1"

[[package]]
category = "main"
description = "Physical quantities module"
name = "pint"
optional = false
python-versions = ">=3.6"
version = "0.16.1"

[package.dependencies]
packaging = "*"

[package.dependencies.importlib-metadata]
python = "<3.8"
version = "*"

[package.dependencies.importlib-resources]
python = "<3.7"
version = "*"

[package.extras]
numpy = ["numpy (>=1.14)"]
test = ["pytest", "pytest-mpl", "pytest-cov"]
uncertainties = ["uncertainties (>=3.0)"]

[[package]]
category = "dev"
description = "plugin and hook calling mechanisms for python"
name = "pluggy"
optional = false
python-versions = ">=2.7, !=3.0.*, !=3.1.*, !=3.2.*, !=3.3.*"
version = "0.13.1"

[package.dependencies]
[package.dependencies.importlib-metadata]
python = "<3.8"
version = ">=0.12"

[package.extras]
dev = ["pre-commit", "tox"]

[[package]]
category = "dev"
description = "library with cross-python path, ini-parsing, io, code, log facilities"
name = "py"
optional = false
python-versions = ">=2.7, !=3.0.*, !=3.1.*, !=3.2.*, !=3.3.*"
version = "1.10.0"

[[package]]
category = "main"
description = "Python parsing module"
name = "pyparsing"
optional = false
python-versions = ">=2.6, !=3.0.*, !=3.1.*, !=3.2.*"
version = "2.4.7"

[[package]]
category = "dev"
description = "pytest: simple powerful testing with Python"
name = "pytest"
optional = false
python-versions = ">=3.6"
version = "6.2.1"

[package.dependencies]
atomicwrites = ">=1.0"
attrs = ">=19.2.0"
colorama = "*"
iniconfig = "*"
packaging = "*"
pluggy = ">=0.12,<1.0.0a1"
py = ">=1.8.2"
toml = "*"

[package.dependencies.importlib-metadata]
python = "<3.8"
version = ">=0.12"

[package.extras]
testing = ["argcomplete", "hypothesis (>=3.56)", "mock", "nose", "requests", "xmlschema"]

[[package]]
category = "dev"
description = "Pytest plugin for measuring coverage."
name = "pytest-cov"
optional = false
python-versions = ">=2.7, !=3.0.*, !=3.1.*, !=3.2.*, !=3.3.*, !=3.4.*"
version = "2.10.1"

[package.dependencies]
coverage = ">=4.4"
pytest = ">=4.6"

[package.extras]
testing = ["fields", "hunter", "process-tests (2.0.2)", "six", "pytest-xdist", "virtualenv"]

[[package]]
<<<<<<< HEAD
=======
name = "pytest-mock"
version = "3.5.0"
description = "Thin-wrapper around the mock package for easier use with pytest"
>>>>>>> a8fce4b2
category = "dev"
description = "Thin-wrapper around the mock package for easier use with pytest"
name = "pytest-mock"
optional = false
python-versions = ">=3.5"
version = "3.5.0"

[package.dependencies]
pytest = ">=5.0"

[package.extras]
dev = ["pre-commit", "tox", "pytest-asyncio"]

[[package]]
category = "main"
description = "Extensions to the standard Python datetime module"
name = "python-dateutil"
optional = false
python-versions = "!=3.0.*,!=3.1.*,!=3.2.*,>=2.7"
version = "2.8.1"

[package.dependencies]
six = ">=1.5"

[[package]]
category = "main"
description = "World timezone definitions, modern and historical"
name = "pytz"
optional = false
python-versions = "*"
version = "2020.5"

[[package]]
category = "dev"
description = "Alternative regular expression module, to replace re."
name = "regex"
optional = false
python-versions = "*"
version = "2020.11.13"

[[package]]
category = "dev"
description = "Python HTTP for Humans."
name = "requests"
optional = false
python-versions = ">=2.7, !=3.0.*, !=3.1.*, !=3.2.*, !=3.3.*, !=3.4.*"
version = "2.25.1"

[package.dependencies]
certifi = ">=2017.4.17"
chardet = ">=3.0.2,<5"
idna = ">=2.5,<3"
urllib3 = ">=1.21.1,<1.27"

[package.extras]
security = ["pyOpenSSL (>=0.14)", "cryptography (>=1.3.4)"]
socks = ["PySocks (>=1.5.6,<1.5.7 || >1.5.7)", "win-inet-pton"]

[[package]]
category = "main"
description = "SciPy: Scientific Library for Python"
name = "scipy"
optional = false
python-versions = ">=3.6"
version = "1.5.4"

[package.dependencies]
numpy = ">=1.14.5"

[[package]]
category = "main"
description = "Python 2 and 3 compatibility utilities"
name = "six"
optional = false
python-versions = ">=2.7, !=3.0.*, !=3.1.*, !=3.2.*"
version = "1.15.0"

[[package]]
category = "dev"
description = "Python Library for Tom's Obvious, Minimal Language"
name = "toml"
optional = false
python-versions = ">=2.6, !=3.0.*, !=3.1.*, !=3.2.*"
version = "0.10.2"

[[package]]
category = "dev"
description = "a fork of Python 2 and 3 ast modules with type comment support"
name = "typed-ast"
optional = false
python-versions = "*"
version = "1.4.2"

[[package]]
category = "main"
description = "Backported and Experimental Type Hints for Python 3.5+"
name = "typing-extensions"
optional = false
python-versions = "*"
version = "3.7.4.3"

[[package]]
category = "main"
description = "Transparent calculations with uncertainties on the quantities involved (aka error propagation); fast calculation of derivatives"
name = "uncertainties"
optional = false
python-versions = "*"
version = "3.1.5"

[package.dependencies]
future = "*"

[package.extras]
all = ["numpy", "sphinx", "nose"]
docs = ["sphinx"]
optional = ["numpy"]
tests = ["nose", "numpy"]

[[package]]
category = "dev"
description = "HTTP library with thread-safe connection pooling, file post, and more."
name = "urllib3"
optional = false
python-versions = ">=2.7, !=3.0.*, !=3.1.*, !=3.2.*, !=3.3.*, !=3.4.*, <4"
version = "1.26.2"

[package.extras]
brotli = ["brotlipy (>=0.6.0)"]
secure = ["pyOpenSSL (>=0.14)", "cryptography (>=1.3.4)", "idna (>=2.0.0)", "certifi", "ipaddress"]
socks = ["PySocks (>=1.5.6,<1.5.7 || >1.5.7,<2.0)"]

[[package]]
category = "main"
description = "Backport of pathlib-compatible object wrapper for zip files"
marker = "python_version < \"3.8\""
name = "zipp"
optional = false
python-versions = ">=3.6"
version = "3.4.0"

[package.extras]
docs = ["sphinx", "jaraco.packaging (>=3.2)", "rst.linker (>=1.9)"]
testing = ["pytest (>=3.5,<3.7.3 || >3.7.3)", "pytest-checkdocs (>=1.2.3)", "pytest-flake8", "pytest-cov", "jaraco.test (>=3.2.0)", "jaraco.itertools", "func-timeout", "pytest-black (>=0.3.7)", "pytest-mypy"]

[metadata]
<<<<<<< HEAD
content-hash = "4574734191fdd5631b6cdca4fa0313f44de8e91891b1eeb99e47b3726001eb52"
python-versions = "^3.6, >=3.6.1" # "^3.8" generates error when installing PySide2 in easyAppGui
=======
lock-version = "1.1"
python-versions = "^3.6, >=3.6.1"
content-hash = "c6ac1514462802f4669be51e513038470a507d5861b909f2ce68bd594cb1eb9e"
>>>>>>> a8fce4b2

[metadata.files]
appdirs = [
    {file = "appdirs-1.4.4-py2.py3-none-any.whl", hash = "sha256:a841dacd6b99318a741b166adb07e19ee71a274450e68237b4650ca1055ab128"},
    {file = "appdirs-1.4.4.tar.gz", hash = "sha256:7d5d0167b2b1ba821647616af46a749d1c653740dd0d2415100fe26e27afdf41"},
]
asteval = [
    {file = "asteval-0.9.21.tar.gz", hash = "sha256:ee14ba2211cda1c76114e3e7b552cdd57e940309203d5f4106e6d6f2c2346a2e"},
]
atomicwrites = [
    {file = "atomicwrites-1.4.0-py2.py3-none-any.whl", hash = "sha256:6d1784dea7c0c8d4a5172b6c620f40b6e4cbfdf96d783691f2e1302a7b88e197"},
    {file = "atomicwrites-1.4.0.tar.gz", hash = "sha256:ae70396ad1a434f9c7046fd2dd196fc04b12f9e91ffb859164193be8b6168a7a"},
]
attrs = [
    {file = "attrs-20.3.0-py2.py3-none-any.whl", hash = "sha256:31b2eced602aa8423c2aea9c76a724617ed67cf9513173fd3a4f03e3a929c7e6"},
    {file = "attrs-20.3.0.tar.gz", hash = "sha256:832aa3cde19744e49938b91fea06d69ecb9e649c93ba974535d08ad92164f700"},
]
black = [
    {file = "black-20.8b1.tar.gz", hash = "sha256:1c02557aa099101b9d21496f8a914e9ed2222ef70336404eeeac8edba836fbea"},
]
bumps = [
    {file = "bumps-0.8.0.tar.gz", hash = "sha256:9f92c05effd8175763799d19ca55592e89b053318f611148a6725159aea41d67"},
]
certifi = [
    {file = "certifi-2020.12.5-py2.py3-none-any.whl", hash = "sha256:719a74fb9e33b9bd44cc7f3a8d94bc35e4049deebe19ba7d8e108280cfd59830"},
    {file = "certifi-2020.12.5.tar.gz", hash = "sha256:1a4995114262bffbc2413b159f2a1a480c969de6e6eb13ee966d470af86af59c"},
]
chardet = [
    {file = "chardet-4.0.0-py2.py3-none-any.whl", hash = "sha256:f864054d66fd9118f2e67044ac8981a54775ec5b67aed0441892edb553d21da5"},
    {file = "chardet-4.0.0.tar.gz", hash = "sha256:0d6f53a15db4120f2b08c94f11e7d93d2c911ee118b6b30a04ec3ee8310179fa"},
]
click = [
    {file = "click-7.1.2-py2.py3-none-any.whl", hash = "sha256:dacca89f4bfadd5de3d7489b7c8a566eee0d3676333fbb50030263894c38c0dc"},
    {file = "click-7.1.2.tar.gz", hash = "sha256:d2b5255c7c6349bc1bd1e59e08cd12acbbd63ce649f2588755783aa94dfb6b1a"},
]
codecov = [
    {file = "codecov-2.1.11-py2.py3-none-any.whl", hash = "sha256:ba8553a82942ce37d4da92b70ffd6d54cf635fc1793ab0a7dc3fecd6ebfb3df8"},
    {file = "codecov-2.1.11-py3.8.egg", hash = "sha256:e95901d4350e99fc39c8353efa450050d2446c55bac91d90fcfd2354e19a6aef"},
    {file = "codecov-2.1.11.tar.gz", hash = "sha256:6cde272454009d27355f9434f4e49f238c0273b216beda8472a65dc4957f473b"},
]
colorama = [
    {file = "colorama-0.4.4-py2.py3-none-any.whl", hash = "sha256:9f47eda37229f68eee03b24b9748937c7dc3868f906e8ba69fbcbdd3bc5dc3e2"},
]
coverage = [
    {file = "coverage-5.3.1-cp27-cp27m-macosx_10_9_x86_64.whl", hash = "sha256:fabeeb121735d47d8eab8671b6b031ce08514c86b7ad8f7d5490a7b6dcd6267d"},
    {file = "coverage-5.3.1-cp27-cp27m-manylinux1_i686.whl", hash = "sha256:7e4d159021c2029b958b2363abec4a11db0ce8cd43abb0d9ce44284cb97217e7"},
    {file = "coverage-5.3.1-cp27-cp27m-manylinux1_x86_64.whl", hash = "sha256:378ac77af41350a8c6b8801a66021b52da8a05fd77e578b7380e876c0ce4f528"},
    {file = "coverage-5.3.1-cp27-cp27m-manylinux2010_i686.whl", hash = "sha256:e448f56cfeae7b1b3b5bcd99bb377cde7c4eb1970a525c770720a352bc4c8044"},
    {file = "coverage-5.3.1-cp27-cp27m-manylinux2010_x86_64.whl", hash = "sha256:cc44e3545d908ecf3e5773266c487ad1877be718d9dc65fc7eb6e7d14960985b"},
    {file = "coverage-5.3.1-cp27-cp27m-win32.whl", hash = "sha256:08b3ba72bd981531fd557f67beee376d6700fba183b167857038997ba30dd297"},
    {file = "coverage-5.3.1-cp27-cp27m-win_amd64.whl", hash = "sha256:8dacc4073c359f40fcf73aede8428c35f84639baad7e1b46fce5ab7a8a7be4bb"},
    {file = "coverage-5.3.1-cp27-cp27mu-manylinux1_i686.whl", hash = "sha256:ee2f1d1c223c3d2c24e3afbb2dd38be3f03b1a8d6a83ee3d9eb8c36a52bee899"},
    {file = "coverage-5.3.1-cp27-cp27mu-manylinux1_x86_64.whl", hash = "sha256:9a9d4ff06804920388aab69c5ea8a77525cf165356db70131616acd269e19b36"},
    {file = "coverage-5.3.1-cp27-cp27mu-manylinux2010_i686.whl", hash = "sha256:782a5c7df9f91979a7a21792e09b34a658058896628217ae6362088b123c8500"},
    {file = "coverage-5.3.1-cp27-cp27mu-manylinux2010_x86_64.whl", hash = "sha256:fda29412a66099af6d6de0baa6bd7c52674de177ec2ad2630ca264142d69c6c7"},
    {file = "coverage-5.3.1-cp35-cp35m-macosx_10_9_x86_64.whl", hash = "sha256:f2c6888eada180814b8583c3e793f3f343a692fc802546eed45f40a001b1169f"},
    {file = "coverage-5.3.1-cp35-cp35m-manylinux1_i686.whl", hash = "sha256:8f33d1156241c43755137288dea619105477961cfa7e47f48dbf96bc2c30720b"},
    {file = "coverage-5.3.1-cp35-cp35m-manylinux1_x86_64.whl", hash = "sha256:b239711e774c8eb910e9b1ac719f02f5ae4bf35fa0420f438cdc3a7e4e7dd6ec"},
    {file = "coverage-5.3.1-cp35-cp35m-manylinux2010_i686.whl", hash = "sha256:f54de00baf200b4539a5a092a759f000b5f45fd226d6d25a76b0dff71177a714"},
    {file = "coverage-5.3.1-cp35-cp35m-manylinux2010_x86_64.whl", hash = "sha256:be0416074d7f253865bb67630cf7210cbc14eb05f4099cc0f82430135aaa7a3b"},
    {file = "coverage-5.3.1-cp35-cp35m-win32.whl", hash = "sha256:c46643970dff9f5c976c6512fd35768c4a3819f01f61169d8cdac3f9290903b7"},
    {file = "coverage-5.3.1-cp35-cp35m-win_amd64.whl", hash = "sha256:9a4f66259bdd6964d8cf26142733c81fb562252db74ea367d9beb4f815478e72"},
    {file = "coverage-5.3.1-cp36-cp36m-macosx_10_9_x86_64.whl", hash = "sha256:c6e5174f8ca585755988bc278c8bb5d02d9dc2e971591ef4a1baabdf2d99589b"},
    {file = "coverage-5.3.1-cp36-cp36m-manylinux1_i686.whl", hash = "sha256:3911c2ef96e5ddc748a3c8b4702c61986628bb719b8378bf1e4a6184bbd48fe4"},
    {file = "coverage-5.3.1-cp36-cp36m-manylinux1_x86_64.whl", hash = "sha256:c5ec71fd4a43b6d84ddb88c1df94572479d9a26ef3f150cef3dacefecf888105"},
    {file = "coverage-5.3.1-cp36-cp36m-manylinux2010_i686.whl", hash = "sha256:f51dbba78d68a44e99d484ca8c8f604f17e957c1ca09c3ebc2c7e3bbd9ba0448"},
    {file = "coverage-5.3.1-cp36-cp36m-manylinux2010_x86_64.whl", hash = "sha256:a2070c5affdb3a5e751f24208c5c4f3d5f008fa04d28731416e023c93b275277"},
    {file = "coverage-5.3.1-cp36-cp36m-win32.whl", hash = "sha256:535dc1e6e68fad5355f9984d5637c33badbdc987b0c0d303ee95a6c979c9516f"},
    {file = "coverage-5.3.1-cp36-cp36m-win_amd64.whl", hash = "sha256:a4857f7e2bc6921dbd487c5c88b84f5633de3e7d416c4dc0bb70256775551a6c"},
    {file = "coverage-5.3.1-cp37-cp37m-macosx_10_9_x86_64.whl", hash = "sha256:fac3c432851038b3e6afe086f777732bcf7f6ebbfd90951fa04ee53db6d0bcdd"},
    {file = "coverage-5.3.1-cp37-cp37m-manylinux1_i686.whl", hash = "sha256:cd556c79ad665faeae28020a0ab3bda6cd47d94bec48e36970719b0b86e4dcf4"},
    {file = "coverage-5.3.1-cp37-cp37m-manylinux1_x86_64.whl", hash = "sha256:a66ca3bdf21c653e47f726ca57f46ba7fc1f260ad99ba783acc3e58e3ebdb9ff"},
    {file = "coverage-5.3.1-cp37-cp37m-manylinux2010_i686.whl", hash = "sha256:ab110c48bc3d97b4d19af41865e14531f300b482da21783fdaacd159251890e8"},
    {file = "coverage-5.3.1-cp37-cp37m-manylinux2010_x86_64.whl", hash = "sha256:e52d3d95df81c8f6b2a1685aabffadf2d2d9ad97203a40f8d61e51b70f191e4e"},
    {file = "coverage-5.3.1-cp37-cp37m-win32.whl", hash = "sha256:fa10fee7e32213f5c7b0d6428ea92e3a3fdd6d725590238a3f92c0de1c78b9d2"},
    {file = "coverage-5.3.1-cp37-cp37m-win_amd64.whl", hash = "sha256:ce6f3a147b4b1a8b09aae48517ae91139b1b010c5f36423fa2b866a8b23df879"},
    {file = "coverage-5.3.1-cp38-cp38-macosx_10_9_x86_64.whl", hash = "sha256:93a280c9eb736a0dcca19296f3c30c720cb41a71b1f9e617f341f0a8e791a69b"},
    {file = "coverage-5.3.1-cp38-cp38-manylinux1_i686.whl", hash = "sha256:3102bb2c206700a7d28181dbe04d66b30780cde1d1c02c5f3c165cf3d2489497"},
    {file = "coverage-5.3.1-cp38-cp38-manylinux1_x86_64.whl", hash = "sha256:8ffd4b204d7de77b5dd558cdff986a8274796a1e57813ed005b33fd97e29f059"},
    {file = "coverage-5.3.1-cp38-cp38-manylinux2010_i686.whl", hash = "sha256:a607ae05b6c96057ba86c811d9c43423f35e03874ffb03fbdcd45e0637e8b631"},
    {file = "coverage-5.3.1-cp38-cp38-manylinux2010_x86_64.whl", hash = "sha256:3a3c3f8863255f3c31db3889f8055989527173ef6192a283eb6f4db3c579d830"},
    {file = "coverage-5.3.1-cp38-cp38-win32.whl", hash = "sha256:ff1330e8bc996570221b450e2d539134baa9465f5cb98aff0e0f73f34172e0ae"},
    {file = "coverage-5.3.1-cp38-cp38-win_amd64.whl", hash = "sha256:3498b27d8236057def41de3585f317abae235dd3a11d33e01736ffedb2ef8606"},
    {file = "coverage-5.3.1-cp39-cp39-macosx_10_9_x86_64.whl", hash = "sha256:ceb499d2b3d1d7b7ba23abe8bf26df5f06ba8c71127f188333dddcf356b4b63f"},
    {file = "coverage-5.3.1-cp39-cp39-manylinux1_i686.whl", hash = "sha256:3b14b1da110ea50c8bcbadc3b82c3933974dbeea1832e814aab93ca1163cd4c1"},
    {file = "coverage-5.3.1-cp39-cp39-manylinux1_x86_64.whl", hash = "sha256:76b2775dda7e78680d688daabcb485dc87cf5e3184a0b3e012e1d40e38527cc8"},
    {file = "coverage-5.3.1-cp39-cp39-manylinux2010_i686.whl", hash = "sha256:cef06fb382557f66d81d804230c11ab292d94b840b3cb7bf4450778377b592f4"},
    {file = "coverage-5.3.1-cp39-cp39-manylinux2010_x86_64.whl", hash = "sha256:6f61319e33222591f885c598e3e24f6a4be3533c1d70c19e0dc59e83a71ce27d"},
    {file = "coverage-5.3.1-cp39-cp39-win32.whl", hash = "sha256:cc6f8246e74dd210d7e2b56c76ceaba1cc52b025cd75dbe96eb48791e0250e98"},
    {file = "coverage-5.3.1-cp39-cp39-win_amd64.whl", hash = "sha256:2757fa64e11ec12220968f65d086b7a29b6583d16e9a544c889b22ba98555ef1"},
    {file = "coverage-5.3.1-pp36-none-any.whl", hash = "sha256:723d22d324e7997a651478e9c5a3120a0ecbc9a7e94071f7e1954562a8806cf3"},
    {file = "coverage-5.3.1-pp37-none-any.whl", hash = "sha256:c89b558f8a9a5a6f2cfc923c304d49f0ce629c3bd85cb442ca258ec20366394c"},
    {file = "coverage-5.3.1.tar.gz", hash = "sha256:38f16b1317b8dd82df67ed5daa5f5e7c959e46579840d77a67a4ceb9cef0a50b"},
]
dataclasses = [
    {file = "dataclasses-0.6-py3-none-any.whl", hash = "sha256:454a69d788c7fda44efd71e259be79577822f5e3f53f029a22d08004e951dc9f"},
    {file = "dataclasses-0.6.tar.gz", hash = "sha256:6988bd2b895eef432d562370bb707d540f32f7360ab13da45340101bc2307d84"},
]
dfo-ls = [
    {file = "DFO-LS-1.2.1.tar.gz", hash = "sha256:6b2762a4323dbae7023b7956605347be9a8bac2304bb40123c61115c6480921c"},
    {file = "DFO_LS-1.2.1-py3-none-any.whl", hash = "sha256:78bec173d0019495a69989d381fa6cfec2875da489cf3cbb3321a0eb2221f958"},
]
future = [
    {file = "future-0.18.2.tar.gz", hash = "sha256:b1bead90b70cf6ec3f0710ae53a525360fa360d306a86583adc6bf83a4db537d"},
]
idna = [
    {file = "idna-2.10-py2.py3-none-any.whl", hash = "sha256:b97d804b1e9b523befed77c48dacec60e6dcb0b5391d57af6a65a312a90648c0"},
    {file = "idna-2.10.tar.gz", hash = "sha256:b307872f855b18632ce0c21c5e45be78c0ea7ae4c15c828c20788b26921eb3f6"},
]
importlib-metadata = [
    {file = "importlib_metadata-3.3.0-py3-none-any.whl", hash = "sha256:bf792d480abbd5eda85794e4afb09dd538393f7d6e6ffef6e9f03d2014cf9450"},
    {file = "importlib_metadata-3.3.0.tar.gz", hash = "sha256:5c5a2720817414a6c41f0a49993908068243ae02c1635a228126519b509c8aed"},
]
importlib-resources = [
    {file = "importlib_resources-4.1.1-py3-none-any.whl", hash = "sha256:0a948d0c8c3f9344de62997e3f73444dbba233b1eaf24352933c2d264b9e4182"},
    {file = "importlib_resources-4.1.1.tar.gz", hash = "sha256:6b45007a479c4ec21165ae3ffbe37faf35404e2041fac6ae1da684f38530ca73"},
]
iniconfig = [
    {file = "iniconfig-1.1.1-py2.py3-none-any.whl", hash = "sha256:011e24c64b7f47f6ebd835bb12a743f2fbe9a26d4cecaa7f53bc4f35ee9da8b3"},
    {file = "iniconfig-1.1.1.tar.gz", hash = "sha256:bc3af051d7d14b2ee5ef9969666def0cd1a000e121eaea580d4a313df4b37f32"},
]
lmfit = [
    {file = "lmfit-1.0.1.tar.gz", hash = "sha256:d249eb756899360f4d2a544c9458f47fc8f765ac22c09e099530585fd64e286e"},
]
monty = [
    {file = "monty-4.0.2-py3-none-any.whl", hash = "sha256:e529d9fd270880fbb64fe3baaaee5bdeaad32d6f246255a51044ca7c27f14886"},
    {file = "monty-4.0.2.tar.gz", hash = "sha256:82d2a68af3418c10e6af5f2350494a41c1036cc9b5cbce49860a755803695365"},
]
mypy-extensions = [
    {file = "mypy_extensions-0.4.3-py2.py3-none-any.whl", hash = "sha256:090fedd75945a69ae91ce1303b5824f428daf5a028d2f6ab8a299250a846f15d"},
    {file = "mypy_extensions-0.4.3.tar.gz", hash = "sha256:2d82818f5bb3e369420cb3c4060a7970edba416647068eb4c5343488a6c604a8"},
]
numpy = [
    {file = "numpy-1.19.5-cp36-cp36m-macosx_10_9_x86_64.whl", hash = "sha256:cc6bd4fd593cb261332568485e20a0712883cf631f6f5e8e86a52caa8b2b50ff"},
    {file = "numpy-1.19.5-cp36-cp36m-manylinux1_i686.whl", hash = "sha256:aeb9ed923be74e659984e321f609b9ba54a48354bfd168d21a2b072ed1e833ea"},
    {file = "numpy-1.19.5-cp36-cp36m-manylinux1_x86_64.whl", hash = "sha256:8b5e972b43c8fc27d56550b4120fe6257fdc15f9301914380b27f74856299fea"},
    {file = "numpy-1.19.5-cp36-cp36m-manylinux2010_i686.whl", hash = "sha256:43d4c81d5ffdff6bae58d66a3cd7f54a7acd9a0e7b18d97abb255defc09e3140"},
    {file = "numpy-1.19.5-cp36-cp36m-manylinux2010_x86_64.whl", hash = "sha256:a4646724fba402aa7504cd48b4b50e783296b5e10a524c7a6da62e4a8ac9698d"},
    {file = "numpy-1.19.5-cp36-cp36m-manylinux2014_aarch64.whl", hash = "sha256:2e55195bc1c6b705bfd8ad6f288b38b11b1af32f3c8289d6c50d47f950c12e76"},
    {file = "numpy-1.19.5-cp36-cp36m-win32.whl", hash = "sha256:39b70c19ec771805081578cc936bbe95336798b7edf4732ed102e7a43ec5c07a"},
    {file = "numpy-1.19.5-cp36-cp36m-win_amd64.whl", hash = "sha256:dbd18bcf4889b720ba13a27ec2f2aac1981bd41203b3a3b27ba7a33f88ae4827"},
    {file = "numpy-1.19.5-cp37-cp37m-macosx_10_9_x86_64.whl", hash = "sha256:603aa0706be710eea8884af807b1b3bc9fb2e49b9f4da439e76000f3b3c6ff0f"},
    {file = "numpy-1.19.5-cp37-cp37m-manylinux1_i686.whl", hash = "sha256:cae865b1cae1ec2663d8ea56ef6ff185bad091a5e33ebbadd98de2cfa3fa668f"},
    {file = "numpy-1.19.5-cp37-cp37m-manylinux1_x86_64.whl", hash = "sha256:36674959eed6957e61f11c912f71e78857a8d0604171dfd9ce9ad5cbf41c511c"},
    {file = "numpy-1.19.5-cp37-cp37m-manylinux2010_i686.whl", hash = "sha256:06fab248a088e439402141ea04f0fffb203723148f6ee791e9c75b3e9e82f080"},
    {file = "numpy-1.19.5-cp37-cp37m-manylinux2010_x86_64.whl", hash = "sha256:6149a185cece5ee78d1d196938b2a8f9d09f5a5ebfbba66969302a778d5ddd1d"},
    {file = "numpy-1.19.5-cp37-cp37m-manylinux2014_aarch64.whl", hash = "sha256:50a4a0ad0111cc1b71fa32dedd05fa239f7fb5a43a40663269bb5dc7877cfd28"},
    {file = "numpy-1.19.5-cp37-cp37m-win32.whl", hash = "sha256:d051ec1c64b85ecc69531e1137bb9751c6830772ee5c1c426dbcfe98ef5788d7"},
    {file = "numpy-1.19.5-cp37-cp37m-win_amd64.whl", hash = "sha256:a12ff4c8ddfee61f90a1633a4c4afd3f7bcb32b11c52026c92a12e1325922d0d"},
    {file = "numpy-1.19.5-cp38-cp38-macosx_10_9_x86_64.whl", hash = "sha256:cf2402002d3d9f91c8b01e66fbb436a4ed01c6498fffed0e4c7566da1d40ee1e"},
    {file = "numpy-1.19.5-cp38-cp38-manylinux1_i686.whl", hash = "sha256:1ded4fce9cfaaf24e7a0ab51b7a87be9038ea1ace7f34b841fe3b6894c721d1c"},
    {file = "numpy-1.19.5-cp38-cp38-manylinux1_x86_64.whl", hash = "sha256:012426a41bc9ab63bb158635aecccc7610e3eff5d31d1eb43bc099debc979d94"},
    {file = "numpy-1.19.5-cp38-cp38-manylinux2010_i686.whl", hash = "sha256:759e4095edc3c1b3ac031f34d9459fa781777a93ccc633a472a5468587a190ff"},
    {file = "numpy-1.19.5-cp38-cp38-manylinux2010_x86_64.whl", hash = "sha256:a9d17f2be3b427fbb2bce61e596cf555d6f8a56c222bd2ca148baeeb5e5c783c"},
    {file = "numpy-1.19.5-cp38-cp38-manylinux2014_aarch64.whl", hash = "sha256:99abf4f353c3d1a0c7a5f27699482c987cf663b1eac20db59b8c7b061eabd7fc"},
    {file = "numpy-1.19.5-cp38-cp38-win32.whl", hash = "sha256:384ec0463d1c2671170901994aeb6dce126de0a95ccc3976c43b0038a37329c2"},
    {file = "numpy-1.19.5-cp38-cp38-win_amd64.whl", hash = "sha256:811daee36a58dc79cf3d8bdd4a490e4277d0e4b7d103a001a4e73ddb48e7e6aa"},
    {file = "numpy-1.19.5-cp39-cp39-macosx_10_9_x86_64.whl", hash = "sha256:c843b3f50d1ab7361ca4f0b3639bf691569493a56808a0b0c54a051d260b7dbd"},
    {file = "numpy-1.19.5-cp39-cp39-manylinux1_i686.whl", hash = "sha256:d6631f2e867676b13026e2846180e2c13c1e11289d67da08d71cacb2cd93d4aa"},
    {file = "numpy-1.19.5-cp39-cp39-manylinux1_x86_64.whl", hash = "sha256:7fb43004bce0ca31d8f13a6eb5e943fa73371381e53f7074ed21a4cb786c32f8"},
    {file = "numpy-1.19.5-cp39-cp39-manylinux2010_i686.whl", hash = "sha256:2ea52bd92ab9f768cc64a4c3ef8f4b2580a17af0a5436f6126b08efbd1838371"},
    {file = "numpy-1.19.5-cp39-cp39-manylinux2010_x86_64.whl", hash = "sha256:400580cbd3cff6ffa6293df2278c75aef2d58d8d93d3c5614cd67981dae68ceb"},
    {file = "numpy-1.19.5-cp39-cp39-manylinux2014_aarch64.whl", hash = "sha256:df609c82f18c5b9f6cb97271f03315ff0dbe481a2a02e56aeb1b1a985ce38e60"},
    {file = "numpy-1.19.5-cp39-cp39-win32.whl", hash = "sha256:ab83f24d5c52d60dbc8cd0528759532736b56db58adaa7b5f1f76ad551416a1e"},
    {file = "numpy-1.19.5-cp39-cp39-win_amd64.whl", hash = "sha256:0eef32ca3132a48e43f6a0f5a82cb508f22ce5a3d6f67a8329c81c8e226d3f6e"},
    {file = "numpy-1.19.5-pp36-pypy36_pp73-manylinux2010_x86_64.whl", hash = "sha256:a0d53e51a6cb6f0d9082decb7a4cb6dfb33055308c4c44f53103c073f649af73"},
    {file = "numpy-1.19.5.zip", hash = "sha256:a76f502430dd98d7546e1ea2250a7360c065a5fdea52b2dffe8ae7180909b6f4"},
]
packaging = [
    {file = "packaging-20.8-py2.py3-none-any.whl", hash = "sha256:24e0da08660a87484d1602c30bb4902d74816b6985b93de36926f5bc95741858"},
    {file = "packaging-20.8.tar.gz", hash = "sha256:78598185a7008a470d64526a8059de9aaa449238f280fc9eb6b13ba6c4109093"},
]
pandas = [
    {file = "pandas-1.1.5-cp36-cp36m-macosx_10_9_x86_64.whl", hash = "sha256:bf23a3b54d128b50f4f9d4675b3c1857a688cc6731a32f931837d72effb2698d"},
    {file = "pandas-1.1.5-cp36-cp36m-manylinux1_i686.whl", hash = "sha256:5a780260afc88268a9d3ac3511d8f494fdcf637eece62fb9eb656a63d53eb7ca"},
    {file = "pandas-1.1.5-cp36-cp36m-manylinux1_x86_64.whl", hash = "sha256:b61080750d19a0122469ab59b087380721d6b72a4e7d962e4d7e63e0c4504814"},
    {file = "pandas-1.1.5-cp36-cp36m-manylinux2014_aarch64.whl", hash = "sha256:0de3ddb414d30798cbf56e642d82cac30a80223ad6fe484d66c0ce01a84d6f2f"},
    {file = "pandas-1.1.5-cp36-cp36m-win32.whl", hash = "sha256:70865f96bb38fec46f7ebd66d4b5cfd0aa6b842073f298d621385ae3898d28b5"},
    {file = "pandas-1.1.5-cp36-cp36m-win_amd64.whl", hash = "sha256:19a2148a1d02791352e9fa637899a78e371a3516ac6da5c4edc718f60cbae648"},
    {file = "pandas-1.1.5-cp37-cp37m-macosx_10_9_x86_64.whl", hash = "sha256:26fa92d3ac743a149a31b21d6f4337b0594b6302ea5575b37af9ca9611e8981a"},
    {file = "pandas-1.1.5-cp37-cp37m-manylinux1_i686.whl", hash = "sha256:c16d59c15d946111d2716856dd5479221c9e4f2f5c7bc2d617f39d870031e086"},
    {file = "pandas-1.1.5-cp37-cp37m-manylinux1_x86_64.whl", hash = "sha256:3be7a7a0ca71a2640e81d9276f526bca63505850add10206d0da2e8a0a325dae"},
    {file = "pandas-1.1.5-cp37-cp37m-manylinux2014_aarch64.whl", hash = "sha256:573fba5b05bf2c69271a32e52399c8de599e4a15ab7cec47d3b9c904125ab788"},
    {file = "pandas-1.1.5-cp37-cp37m-win32.whl", hash = "sha256:21b5a2b033380adbdd36b3116faaf9a4663e375325831dac1b519a44f9e439bb"},
    {file = "pandas-1.1.5-cp37-cp37m-win_amd64.whl", hash = "sha256:24c7f8d4aee71bfa6401faeba367dd654f696a77151a8a28bc2013f7ced4af98"},
    {file = "pandas-1.1.5-cp38-cp38-macosx_10_9_x86_64.whl", hash = "sha256:2860a97cbb25444ffc0088b457da0a79dc79f9c601238a3e0644312fcc14bf11"},
    {file = "pandas-1.1.5-cp38-cp38-manylinux1_i686.whl", hash = "sha256:5008374ebb990dad9ed48b0f5d0038124c73748f5384cc8c46904dace27082d9"},
    {file = "pandas-1.1.5-cp38-cp38-manylinux1_x86_64.whl", hash = "sha256:2c2f7c670ea4e60318e4b7e474d56447cf0c7d83b3c2a5405a0dbb2600b9c48e"},
    {file = "pandas-1.1.5-cp38-cp38-manylinux2014_aarch64.whl", hash = "sha256:0a643bae4283a37732ddfcecab3f62dd082996021b980f580903f4e8e01b3c5b"},
    {file = "pandas-1.1.5-cp38-cp38-win32.whl", hash = "sha256:5447ea7af4005b0daf695a316a423b96374c9c73ffbd4533209c5ddc369e644b"},
    {file = "pandas-1.1.5-cp38-cp38-win_amd64.whl", hash = "sha256:4c62e94d5d49db116bef1bd5c2486723a292d79409fc9abd51adf9e05329101d"},
    {file = "pandas-1.1.5-cp39-cp39-macosx_10_9_x86_64.whl", hash = "sha256:731568be71fba1e13cae212c362f3d2ca8932e83cb1b85e3f1b4dd77d019254a"},
    {file = "pandas-1.1.5-cp39-cp39-manylinux1_i686.whl", hash = "sha256:c61c043aafb69329d0f961b19faa30b1dab709dd34c9388143fc55680059e55a"},
    {file = "pandas-1.1.5-cp39-cp39-manylinux1_x86_64.whl", hash = "sha256:2b1c6cd28a0dfda75c7b5957363333f01d370936e4c6276b7b8e696dd500582a"},
    {file = "pandas-1.1.5-cp39-cp39-win32.whl", hash = "sha256:c94ff2780a1fd89f190390130d6d36173ca59fcfb3fe0ff596f9a56518191ccb"},
    {file = "pandas-1.1.5-cp39-cp39-win_amd64.whl", hash = "sha256:edda9bacc3843dfbeebaf7a701763e68e741b08fccb889c003b0a52f0ee95782"},
    {file = "pandas-1.1.5.tar.gz", hash = "sha256:f10fc41ee3c75a474d3bdf68d396f10782d013d7f67db99c0efbfd0acb99701b"},
]
pathspec = [
    {file = "pathspec-0.8.1-py2.py3-none-any.whl", hash = "sha256:aa0cb481c4041bf52ffa7b0d8fa6cd3e88a2ca4879c533c9153882ee2556790d"},
    {file = "pathspec-0.8.1.tar.gz", hash = "sha256:86379d6b86d75816baba717e64b1a3a3469deb93bb76d613c9ce79edc5cb68fd"},
]
pint = [
    {file = "Pint-0.16.1-py2.py3-none-any.whl", hash = "sha256:63ccb7153754923fd95477be69dcf8d7d0764ec2ebb3f6945f920c31fdf13392"},
    {file = "Pint-0.16.1.tar.gz", hash = "sha256:d43a2e9ae003164978b60fdf8cd920d8581e1a5991df8dded29b00f4850ec83a"},
]
pluggy = [
    {file = "pluggy-0.13.1-py2.py3-none-any.whl", hash = "sha256:966c145cd83c96502c3c3868f50408687b38434af77734af1e9ca461a4081d2d"},
    {file = "pluggy-0.13.1.tar.gz", hash = "sha256:15b2acde666561e1298d71b523007ed7364de07029219b604cf808bfa1c765b0"},
]
py = [
    {file = "py-1.10.0-py2.py3-none-any.whl", hash = "sha256:3b80836aa6d1feeaa108e046da6423ab8f6ceda6468545ae8d02d9d58d18818a"},
    {file = "py-1.10.0.tar.gz", hash = "sha256:21b81bda15b66ef5e1a777a21c4dcd9c20ad3efd0b3f817e7a809035269e1bd3"},
]
pyparsing = [
    {file = "pyparsing-2.4.7-py2.py3-none-any.whl", hash = "sha256:ef9d7589ef3c200abe66653d3f1ab1033c3c419ae9b9bdb1240a85b024efc88b"},
    {file = "pyparsing-2.4.7.tar.gz", hash = "sha256:c203ec8783bf771a155b207279b9bccb8dea02d8f0c9e5f8ead507bc3246ecc1"},
]
pytest = [
    {file = "pytest-6.2.1-py3-none-any.whl", hash = "sha256:1969f797a1a0dbd8ccf0fecc80262312729afea9c17f1d70ebf85c5e76c6f7c8"},
    {file = "pytest-6.2.1.tar.gz", hash = "sha256:66e419b1899bc27346cb2c993e12c5e5e8daba9073c1fbce33b9807abc95c306"},
]
pytest-cov = [
    {file = "pytest-cov-2.10.1.tar.gz", hash = "sha256:47bd0ce14056fdd79f93e1713f88fad7bdcc583dcd7783da86ef2f085a0bb88e"},
    {file = "pytest_cov-2.10.1-py2.py3-none-any.whl", hash = "sha256:45ec2d5182f89a81fc3eb29e3d1ed3113b9e9a873bcddb2a71faaab066110191"},
]
pytest-mock = [
    {file = "pytest-mock-3.5.0.tar.gz", hash = "sha256:4992db789175540d40a193bc60e987b1e69f1a989adad525a44e581c82149b14"},
    {file = "pytest_mock-3.5.0-py3-none-any.whl", hash = "sha256:f9d77233b3af6c71cec6a8b8b5e9e9a2effd1bb6ff56e9ace72541ff6843ac81"},
<<<<<<< HEAD
]
python-dateutil = [
    {file = "python-dateutil-2.8.1.tar.gz", hash = "sha256:73ebfe9dbf22e832286dafa60473e4cd239f8592f699aa5adaf10050e6e1823c"},
    {file = "python_dateutil-2.8.1-py2.py3-none-any.whl", hash = "sha256:75bb3f31ea686f1197762692a9ee6a7550b59fc6ca3a1f4b5d7e32fb98e2da2a"},
]
pytz = [
    {file = "pytz-2020.5-py2.py3-none-any.whl", hash = "sha256:16962c5fb8db4a8f63a26646d8886e9d769b6c511543557bc84e9569fb9a9cb4"},
    {file = "pytz-2020.5.tar.gz", hash = "sha256:180befebb1927b16f6b57101720075a984c019ac16b1b7575673bea42c6c3da5"},
=======
>>>>>>> a8fce4b2
]
regex = [
    {file = "regex-2020.11.13-cp36-cp36m-macosx_10_9_x86_64.whl", hash = "sha256:8b882a78c320478b12ff024e81dc7d43c1462aa4a3341c754ee65d857a521f85"},
    {file = "regex-2020.11.13-cp36-cp36m-manylinux1_i686.whl", hash = "sha256:a63f1a07932c9686d2d416fb295ec2c01ab246e89b4d58e5fa468089cab44b70"},
    {file = "regex-2020.11.13-cp36-cp36m-manylinux1_x86_64.whl", hash = "sha256:6e4b08c6f8daca7d8f07c8d24e4331ae7953333dbd09c648ed6ebd24db5a10ee"},
    {file = "regex-2020.11.13-cp36-cp36m-manylinux2010_i686.whl", hash = "sha256:bba349276b126947b014e50ab3316c027cac1495992f10e5682dc677b3dfa0c5"},
    {file = "regex-2020.11.13-cp36-cp36m-manylinux2010_x86_64.whl", hash = "sha256:56e01daca75eae420bce184edd8bb341c8eebb19dd3bce7266332258f9fb9dd7"},
    {file = "regex-2020.11.13-cp36-cp36m-manylinux2014_aarch64.whl", hash = "sha256:6a8ce43923c518c24a2579fda49f093f1397dad5d18346211e46f134fc624e31"},
    {file = "regex-2020.11.13-cp36-cp36m-manylinux2014_i686.whl", hash = "sha256:1ab79fcb02b930de09c76d024d279686ec5d532eb814fd0ed1e0051eb8bd2daa"},
    {file = "regex-2020.11.13-cp36-cp36m-manylinux2014_x86_64.whl", hash = "sha256:9801c4c1d9ae6a70aeb2128e5b4b68c45d4f0af0d1535500884d644fa9b768c6"},
    {file = "regex-2020.11.13-cp36-cp36m-win32.whl", hash = "sha256:49cae022fa13f09be91b2c880e58e14b6da5d10639ed45ca69b85faf039f7a4e"},
    {file = "regex-2020.11.13-cp36-cp36m-win_amd64.whl", hash = "sha256:749078d1eb89484db5f34b4012092ad14b327944ee7f1c4f74d6279a6e4d1884"},
    {file = "regex-2020.11.13-cp37-cp37m-macosx_10_9_x86_64.whl", hash = "sha256:b2f4007bff007c96a173e24dcda236e5e83bde4358a557f9ccf5e014439eae4b"},
    {file = "regex-2020.11.13-cp37-cp37m-manylinux1_i686.whl", hash = "sha256:38c8fd190db64f513fe4e1baa59fed086ae71fa45083b6936b52d34df8f86a88"},
    {file = "regex-2020.11.13-cp37-cp37m-manylinux1_x86_64.whl", hash = "sha256:5862975b45d451b6db51c2e654990c1820523a5b07100fc6903e9c86575202a0"},
    {file = "regex-2020.11.13-cp37-cp37m-manylinux2010_i686.whl", hash = "sha256:262c6825b309e6485ec2493ffc7e62a13cf13fb2a8b6d212f72bd53ad34118f1"},
    {file = "regex-2020.11.13-cp37-cp37m-manylinux2010_x86_64.whl", hash = "sha256:bafb01b4688833e099d79e7efd23f99172f501a15c44f21ea2118681473fdba0"},
    {file = "regex-2020.11.13-cp37-cp37m-manylinux2014_aarch64.whl", hash = "sha256:e32f5f3d1b1c663af7f9c4c1e72e6ffe9a78c03a31e149259f531e0fed826512"},
    {file = "regex-2020.11.13-cp37-cp37m-manylinux2014_i686.whl", hash = "sha256:3bddc701bdd1efa0d5264d2649588cbfda549b2899dc8d50417e47a82e1387ba"},
    {file = "regex-2020.11.13-cp37-cp37m-manylinux2014_x86_64.whl", hash = "sha256:02951b7dacb123d8ea6da44fe45ddd084aa6777d4b2454fa0da61d569c6fa538"},
    {file = "regex-2020.11.13-cp37-cp37m-win32.whl", hash = "sha256:0d08e71e70c0237883d0bef12cad5145b84c3705e9c6a588b2a9c7080e5af2a4"},
    {file = "regex-2020.11.13-cp37-cp37m-win_amd64.whl", hash = "sha256:1fa7ee9c2a0e30405e21031d07d7ba8617bc590d391adfc2b7f1e8b99f46f444"},
    {file = "regex-2020.11.13-cp38-cp38-macosx_10_9_x86_64.whl", hash = "sha256:baf378ba6151f6e272824b86a774326f692bc2ef4cc5ce8d5bc76e38c813a55f"},
    {file = "regex-2020.11.13-cp38-cp38-manylinux1_i686.whl", hash = "sha256:e3faaf10a0d1e8e23a9b51d1900b72e1635c2d5b0e1bea1c18022486a8e2e52d"},
    {file = "regex-2020.11.13-cp38-cp38-manylinux1_x86_64.whl", hash = "sha256:2a11a3e90bd9901d70a5b31d7dd85114755a581a5da3fc996abfefa48aee78af"},
    {file = "regex-2020.11.13-cp38-cp38-manylinux2010_i686.whl", hash = "sha256:d1ebb090a426db66dd80df8ca85adc4abfcbad8a7c2e9a5ec7513ede522e0a8f"},
    {file = "regex-2020.11.13-cp38-cp38-manylinux2010_x86_64.whl", hash = "sha256:b2b1a5ddae3677d89b686e5c625fc5547c6e492bd755b520de5332773a8af06b"},
    {file = "regex-2020.11.13-cp38-cp38-manylinux2014_aarch64.whl", hash = "sha256:2c99e97d388cd0a8d30f7c514d67887d8021541b875baf09791a3baad48bb4f8"},
    {file = "regex-2020.11.13-cp38-cp38-manylinux2014_i686.whl", hash = "sha256:c084582d4215593f2f1d28b65d2a2f3aceff8342aa85afd7be23a9cad74a0de5"},
    {file = "regex-2020.11.13-cp38-cp38-manylinux2014_x86_64.whl", hash = "sha256:a3d748383762e56337c39ab35c6ed4deb88df5326f97a38946ddd19028ecce6b"},
    {file = "regex-2020.11.13-cp38-cp38-win32.whl", hash = "sha256:7913bd25f4ab274ba37bc97ad0e21c31004224ccb02765ad984eef43e04acc6c"},
    {file = "regex-2020.11.13-cp38-cp38-win_amd64.whl", hash = "sha256:6c54ce4b5d61a7129bad5c5dc279e222afd00e721bf92f9ef09e4fae28755683"},
    {file = "regex-2020.11.13-cp39-cp39-macosx_10_9_x86_64.whl", hash = "sha256:1862a9d9194fae76a7aaf0150d5f2a8ec1da89e8b55890b1786b8f88a0f619dc"},
    {file = "regex-2020.11.13-cp39-cp39-manylinux1_i686.whl", hash = "sha256:4902e6aa086cbb224241adbc2f06235927d5cdacffb2425c73e6570e8d862364"},
    {file = "regex-2020.11.13-cp39-cp39-manylinux1_x86_64.whl", hash = "sha256:7a25fcbeae08f96a754b45bdc050e1fb94b95cab046bf56b016c25e9ab127b3e"},
    {file = "regex-2020.11.13-cp39-cp39-manylinux2010_i686.whl", hash = "sha256:d2d8ce12b7c12c87e41123997ebaf1a5767a5be3ec545f64675388970f415e2e"},
    {file = "regex-2020.11.13-cp39-cp39-manylinux2010_x86_64.whl", hash = "sha256:f7d29a6fc4760300f86ae329e3b6ca28ea9c20823df123a2ea8693e967b29917"},
    {file = "regex-2020.11.13-cp39-cp39-manylinux2014_aarch64.whl", hash = "sha256:717881211f46de3ab130b58ec0908267961fadc06e44f974466d1887f865bd5b"},
    {file = "regex-2020.11.13-cp39-cp39-manylinux2014_i686.whl", hash = "sha256:3128e30d83f2e70b0bed9b2a34e92707d0877e460b402faca908c6667092ada9"},
    {file = "regex-2020.11.13-cp39-cp39-manylinux2014_x86_64.whl", hash = "sha256:8f6a2229e8ad946e36815f2a03386bb8353d4bde368fdf8ca5f0cb97264d3b5c"},
    {file = "regex-2020.11.13-cp39-cp39-win32.whl", hash = "sha256:f8f295db00ef5f8bae530fc39af0b40486ca6068733fb860b42115052206466f"},
    {file = "regex-2020.11.13-cp39-cp39-win_amd64.whl", hash = "sha256:a15f64ae3a027b64496a71ab1f722355e570c3fac5ba2801cafce846bf5af01d"},
    {file = "regex-2020.11.13.tar.gz", hash = "sha256:83d6b356e116ca119db8e7c6fc2983289d87b27b3fac238cfe5dca529d884562"},
]
requests = [
    {file = "requests-2.25.1-py2.py3-none-any.whl", hash = "sha256:c210084e36a42ae6b9219e00e48287def368a26d03a048ddad7bfee44f75871e"},
    {file = "requests-2.25.1.tar.gz", hash = "sha256:27973dd4a904a4f13b263a19c866c13b92a39ed1c964655f025f3f8d3d75b804"},
]
scipy = [
    {file = "scipy-1.5.4-cp36-cp36m-macosx_10_9_x86_64.whl", hash = "sha256:4f12d13ffbc16e988fa40809cbbd7a8b45bc05ff6ea0ba8e3e41f6f4db3a9e47"},
    {file = "scipy-1.5.4-cp36-cp36m-manylinux1_i686.whl", hash = "sha256:a254b98dbcc744c723a838c03b74a8a34c0558c9ac5c86d5561703362231107d"},
    {file = "scipy-1.5.4-cp36-cp36m-manylinux1_x86_64.whl", hash = "sha256:368c0f69f93186309e1b4beb8e26d51dd6f5010b79264c0f1e9ca00cd92ea8c9"},
    {file = "scipy-1.5.4-cp36-cp36m-manylinux2014_aarch64.whl", hash = "sha256:4598cf03136067000855d6b44d7a1f4f46994164bcd450fb2c3d481afc25dd06"},
    {file = "scipy-1.5.4-cp36-cp36m-win32.whl", hash = "sha256:e98d49a5717369d8241d6cf33ecb0ca72deee392414118198a8e5b4c35c56340"},
    {file = "scipy-1.5.4-cp36-cp36m-win_amd64.whl", hash = "sha256:65923bc3809524e46fb7eb4d6346552cbb6a1ffc41be748535aa502a2e3d3389"},
    {file = "scipy-1.5.4-cp37-cp37m-macosx_10_9_x86_64.whl", hash = "sha256:9ad4fcddcbf5dc67619379782e6aeef41218a79e17979aaed01ed099876c0e62"},
    {file = "scipy-1.5.4-cp37-cp37m-manylinux1_i686.whl", hash = "sha256:f87b39f4d69cf7d7529d7b1098cb712033b17ea7714aed831b95628f483fd012"},
    {file = "scipy-1.5.4-cp37-cp37m-manylinux1_x86_64.whl", hash = "sha256:25b241034215247481f53355e05f9e25462682b13bd9191359075682adcd9554"},
    {file = "scipy-1.5.4-cp37-cp37m-manylinux2014_aarch64.whl", hash = "sha256:fa789583fc94a7689b45834453fec095245c7e69c58561dc159b5d5277057e4c"},
    {file = "scipy-1.5.4-cp37-cp37m-win32.whl", hash = "sha256:d6d25c41a009e3c6b7e757338948d0076ee1dd1770d1c09ec131f11946883c54"},
    {file = "scipy-1.5.4-cp37-cp37m-win_amd64.whl", hash = "sha256:2c872de0c69ed20fb1a9b9cf6f77298b04a26f0b8720a5457be08be254366c6e"},
    {file = "scipy-1.5.4-cp38-cp38-macosx_10_9_x86_64.whl", hash = "sha256:e360cb2299028d0b0d0f65a5c5e51fc16a335f1603aa2357c25766c8dab56938"},
    {file = "scipy-1.5.4-cp38-cp38-manylinux1_i686.whl", hash = "sha256:3397c129b479846d7eaa18f999369a24322d008fac0782e7828fa567358c36ce"},
    {file = "scipy-1.5.4-cp38-cp38-manylinux1_x86_64.whl", hash = "sha256:168c45c0c32e23f613db7c9e4e780bc61982d71dcd406ead746c7c7c2f2004ce"},
    {file = "scipy-1.5.4-cp38-cp38-manylinux2014_aarch64.whl", hash = "sha256:213bc59191da2f479984ad4ec39406bf949a99aba70e9237b916ce7547b6ef42"},
    {file = "scipy-1.5.4-cp38-cp38-win32.whl", hash = "sha256:634568a3018bc16a83cda28d4f7aed0d803dd5618facb36e977e53b2df868443"},
    {file = "scipy-1.5.4-cp38-cp38-win_amd64.whl", hash = "sha256:b03c4338d6d3d299e8ca494194c0ae4f611548da59e3c038813f1a43976cb437"},
    {file = "scipy-1.5.4-cp39-cp39-macosx_10_9_x86_64.whl", hash = "sha256:3d5db5d815370c28d938cf9b0809dade4acf7aba57eaf7ef733bfedc9b2474c4"},
    {file = "scipy-1.5.4-cp39-cp39-manylinux1_i686.whl", hash = "sha256:6b0ceb23560f46dd236a8ad4378fc40bad1783e997604ba845e131d6c680963e"},
    {file = "scipy-1.5.4-cp39-cp39-manylinux1_x86_64.whl", hash = "sha256:ed572470af2438b526ea574ff8f05e7f39b44ac37f712105e57fc4d53a6fb660"},
    {file = "scipy-1.5.4-cp39-cp39-manylinux2014_aarch64.whl", hash = "sha256:8c8d6ca19c8497344b810b0b0344f8375af5f6bb9c98bd42e33f747417ab3f57"},
    {file = "scipy-1.5.4-cp39-cp39-win32.whl", hash = "sha256:d84cadd7d7998433334c99fa55bcba0d8b4aeff0edb123b2a1dfcface538e474"},
    {file = "scipy-1.5.4-cp39-cp39-win_amd64.whl", hash = "sha256:cc1f78ebc982cd0602c9a7615d878396bec94908db67d4ecddca864d049112f2"},
    {file = "scipy-1.5.4.tar.gz", hash = "sha256:4a453d5e5689de62e5d38edf40af3f17560bfd63c9c5bd228c18c1f99afa155b"},
]
six = [
    {file = "six-1.15.0-py2.py3-none-any.whl", hash = "sha256:8b74bedcbbbaca38ff6d7491d76f2b06b3592611af620f8426e82dddb04a5ced"},
    {file = "six-1.15.0.tar.gz", hash = "sha256:30639c035cdb23534cd4aa2dd52c3bf48f06e5f4a941509c8bafd8ce11080259"},
]
toml = [
    {file = "toml-0.10.2-py2.py3-none-any.whl", hash = "sha256:806143ae5bfb6a3c6e736a764057db0e6a0e05e338b5630894a5f779cabb4f9b"},
    {file = "toml-0.10.2.tar.gz", hash = "sha256:b3bda1d108d5dd99f4a20d24d9c348e91c4db7ab1b749200bded2f839ccbe68f"},
]
typed-ast = [
    {file = "typed_ast-1.4.2-cp35-cp35m-manylinux1_i686.whl", hash = "sha256:7703620125e4fb79b64aa52427ec192822e9f45d37d4b6625ab37ef403e1df70"},
    {file = "typed_ast-1.4.2-cp35-cp35m-manylinux1_x86_64.whl", hash = "sha256:c9aadc4924d4b5799112837b226160428524a9a45f830e0d0f184b19e4090487"},
    {file = "typed_ast-1.4.2-cp35-cp35m-manylinux2014_aarch64.whl", hash = "sha256:9ec45db0c766f196ae629e509f059ff05fc3148f9ffd28f3cfe75d4afb485412"},
    {file = "typed_ast-1.4.2-cp35-cp35m-win32.whl", hash = "sha256:85f95aa97a35bdb2f2f7d10ec5bbdac0aeb9dafdaf88e17492da0504de2e6400"},
    {file = "typed_ast-1.4.2-cp35-cp35m-win_amd64.whl", hash = "sha256:9044ef2df88d7f33692ae3f18d3be63dec69c4fb1b5a4a9ac950f9b4ba571606"},
    {file = "typed_ast-1.4.2-cp36-cp36m-macosx_10_9_x86_64.whl", hash = "sha256:c1c876fd795b36126f773db9cbb393f19808edd2637e00fd6caba0e25f2c7b64"},
    {file = "typed_ast-1.4.2-cp36-cp36m-manylinux1_i686.whl", hash = "sha256:5dcfc2e264bd8a1db8b11a892bd1647154ce03eeba94b461effe68790d8b8e07"},
    {file = "typed_ast-1.4.2-cp36-cp36m-manylinux1_x86_64.whl", hash = "sha256:8db0e856712f79c45956da0c9a40ca4246abc3485ae0d7ecc86a20f5e4c09abc"},
    {file = "typed_ast-1.4.2-cp36-cp36m-manylinux2014_aarch64.whl", hash = "sha256:d003156bb6a59cda9050e983441b7fa2487f7800d76bdc065566b7d728b4581a"},
    {file = "typed_ast-1.4.2-cp36-cp36m-win32.whl", hash = "sha256:4c790331247081ea7c632a76d5b2a265e6d325ecd3179d06e9cf8d46d90dd151"},
    {file = "typed_ast-1.4.2-cp36-cp36m-win_amd64.whl", hash = "sha256:d175297e9533d8d37437abc14e8a83cbc68af93cc9c1c59c2c292ec59a0697a3"},
    {file = "typed_ast-1.4.2-cp37-cp37m-macosx_10_9_x86_64.whl", hash = "sha256:cf54cfa843f297991b7388c281cb3855d911137223c6b6d2dd82a47ae5125a41"},
    {file = "typed_ast-1.4.2-cp37-cp37m-manylinux1_i686.whl", hash = "sha256:b4fcdcfa302538f70929eb7b392f536a237cbe2ed9cba88e3bf5027b39f5f77f"},
    {file = "typed_ast-1.4.2-cp37-cp37m-manylinux1_x86_64.whl", hash = "sha256:987f15737aba2ab5f3928c617ccf1ce412e2e321c77ab16ca5a293e7bbffd581"},
    {file = "typed_ast-1.4.2-cp37-cp37m-manylinux2014_aarch64.whl", hash = "sha256:37f48d46d733d57cc70fd5f30572d11ab8ed92da6e6b28e024e4a3edfb456e37"},
    {file = "typed_ast-1.4.2-cp37-cp37m-win32.whl", hash = "sha256:36d829b31ab67d6fcb30e185ec996e1f72b892255a745d3a82138c97d21ed1cd"},
    {file = "typed_ast-1.4.2-cp37-cp37m-win_amd64.whl", hash = "sha256:8368f83e93c7156ccd40e49a783a6a6850ca25b556c0fa0240ed0f659d2fe496"},
    {file = "typed_ast-1.4.2-cp38-cp38-macosx_10_9_x86_64.whl", hash = "sha256:963c80b583b0661918718b095e02303d8078950b26cc00b5e5ea9ababe0de1fc"},
    {file = "typed_ast-1.4.2-cp38-cp38-manylinux1_i686.whl", hash = "sha256:e683e409e5c45d5c9082dc1daf13f6374300806240719f95dc783d1fc942af10"},
    {file = "typed_ast-1.4.2-cp38-cp38-manylinux1_x86_64.whl", hash = "sha256:84aa6223d71012c68d577c83f4e7db50d11d6b1399a9c779046d75e24bed74ea"},
    {file = "typed_ast-1.4.2-cp38-cp38-manylinux2014_aarch64.whl", hash = "sha256:a38878a223bdd37c9709d07cd357bb79f4c760b29210e14ad0fb395294583787"},
    {file = "typed_ast-1.4.2-cp38-cp38-win32.whl", hash = "sha256:a2c927c49f2029291fbabd673d51a2180038f8cd5a5b2f290f78c4516be48be2"},
    {file = "typed_ast-1.4.2-cp38-cp38-win_amd64.whl", hash = "sha256:c0c74e5579af4b977c8b932f40a5464764b2f86681327410aa028a22d2f54937"},
    {file = "typed_ast-1.4.2-cp39-cp39-macosx_10_9_x86_64.whl", hash = "sha256:07d49388d5bf7e863f7fa2f124b1b1d89d8aa0e2f7812faff0a5658c01c59aa1"},
    {file = "typed_ast-1.4.2-cp39-cp39-manylinux1_i686.whl", hash = "sha256:240296b27397e4e37874abb1df2a608a92df85cf3e2a04d0d4d61055c8305ba6"},
    {file = "typed_ast-1.4.2-cp39-cp39-manylinux1_x86_64.whl", hash = "sha256:d746a437cdbca200622385305aedd9aef68e8a645e385cc483bdc5e488f07166"},
    {file = "typed_ast-1.4.2-cp39-cp39-manylinux2014_aarch64.whl", hash = "sha256:14bf1522cdee369e8f5581238edac09150c765ec1cb33615855889cf33dcb92d"},
    {file = "typed_ast-1.4.2-cp39-cp39-win32.whl", hash = "sha256:cc7b98bf58167b7f2db91a4327da24fb93368838eb84a44c472283778fc2446b"},
    {file = "typed_ast-1.4.2-cp39-cp39-win_amd64.whl", hash = "sha256:7147e2a76c75f0f64c4319886e7639e490fee87c9d25cb1d4faef1d8cf83a440"},
    {file = "typed_ast-1.4.2.tar.gz", hash = "sha256:9fc0b3cb5d1720e7141d103cf4819aea239f7d136acf9ee4a69b047b7986175a"},
]
typing-extensions = [
    {file = "typing_extensions-3.7.4.3-py2-none-any.whl", hash = "sha256:dafc7639cde7f1b6e1acc0f457842a83e722ccca8eef5270af2d74792619a89f"},
    {file = "typing_extensions-3.7.4.3-py3-none-any.whl", hash = "sha256:7cb407020f00f7bfc3cb3e7881628838e69d8f3fcab2f64742a5e76b2f841918"},
    {file = "typing_extensions-3.7.4.3.tar.gz", hash = "sha256:99d4073b617d30288f569d3f13d2bd7548c3a7e4c8de87db09a9d29bb3a4a60c"},
]
uncertainties = [
    {file = "uncertainties-3.1.5-py2.py3-none-any.whl", hash = "sha256:9c031773afa85e4bc8067f3be257c718eb7dbef7dffd604aeb315ded85c9c325"},
    {file = "uncertainties-3.1.5.tar.gz", hash = "sha256:9122c1e7e074196883b4a7a946e8482807b2f89675cb5e3798b87e0608ede903"},
]
urllib3 = [
    {file = "urllib3-1.26.2-py2.py3-none-any.whl", hash = "sha256:d8ff90d979214d7b4f8ce956e80f4028fc6860e4431f731ea4a8c08f23f99473"},
    {file = "urllib3-1.26.2.tar.gz", hash = "sha256:19188f96923873c92ccb987120ec4acaa12f0461fa9ce5d3d0772bc965a39e08"},
]
zipp = [
    {file = "zipp-3.4.0-py3-none-any.whl", hash = "sha256:102c24ef8f171fd729d46599845e95c7ab894a4cf45f5de11a44cc7444fb1108"},
    {file = "zipp-3.4.0.tar.gz", hash = "sha256:ed5eee1974372595f9e416cc7bbeeb12335201d8081ca8a0743c954d4446e5cb"},
]<|MERGE_RESOLUTION|>--- conflicted
+++ resolved
@@ -99,15 +99,12 @@
 version = "7.1.2"
 
 [[package]]
-<<<<<<< HEAD
-=======
+category = "dev"
+description = "Hosted coverage reports for GitHub, Bitbucket and Gitlab"
 name = "codecov"
 version = "2.1.11"
 description = "Hosted coverage reports for GitHub, Bitbucket and Gitlab"
->>>>>>> a8fce4b2
-category = "dev"
-description = "Hosted coverage reports for GitHub, Bitbucket and Gitlab"
-name = "codecov"
+category = "dev"
 optional = false
 python-versions = ">=2.7, !=3.0.*, !=3.1.*, !=3.2.*, !=3.3.*"
 version = "2.1.11"
@@ -257,15 +254,12 @@
 version = "0.4.3"
 
 [[package]]
-<<<<<<< HEAD
-=======
+category = "main"
+description = "NumPy is the fundamental package for array computing with Python."
 name = "numpy"
 version = "1.19.5"
 description = "NumPy is the fundamental package for array computing with Python."
->>>>>>> a8fce4b2
-category = "main"
-description = "NumPy is the fundamental package for array computing with Python."
-name = "numpy"
+category = "main"
 optional = false
 python-versions = ">=3.6"
 version = "1.19.5"
@@ -402,15 +396,12 @@
 testing = ["fields", "hunter", "process-tests (2.0.2)", "six", "pytest-xdist", "virtualenv"]
 
 [[package]]
-<<<<<<< HEAD
-=======
+category = "dev"
+description = "Thin-wrapper around the mock package for easier use with pytest"
 name = "pytest-mock"
 version = "3.5.0"
 description = "Thin-wrapper around the mock package for easier use with pytest"
->>>>>>> a8fce4b2
-category = "dev"
-description = "Thin-wrapper around the mock package for easier use with pytest"
-name = "pytest-mock"
+category = "dev"
 optional = false
 python-versions = ">=3.5"
 version = "3.5.0"
@@ -553,14 +544,9 @@
 testing = ["pytest (>=3.5,<3.7.3 || >3.7.3)", "pytest-checkdocs (>=1.2.3)", "pytest-flake8", "pytest-cov", "jaraco.test (>=3.2.0)", "jaraco.itertools", "func-timeout", "pytest-black (>=0.3.7)", "pytest-mypy"]
 
 [metadata]
-<<<<<<< HEAD
-content-hash = "4574734191fdd5631b6cdca4fa0313f44de8e91891b1eeb99e47b3726001eb52"
-python-versions = "^3.6, >=3.6.1" # "^3.8" generates error when installing PySide2 in easyAppGui
-=======
 lock-version = "1.1"
 python-versions = "^3.6, >=3.6.1"
 content-hash = "c6ac1514462802f4669be51e513038470a507d5861b909f2ce68bd594cb1eb9e"
->>>>>>> a8fce4b2
 
 [metadata.files]
 appdirs = [
@@ -790,7 +776,6 @@
 pytest-mock = [
     {file = "pytest-mock-3.5.0.tar.gz", hash = "sha256:4992db789175540d40a193bc60e987b1e69f1a989adad525a44e581c82149b14"},
     {file = "pytest_mock-3.5.0-py3-none-any.whl", hash = "sha256:f9d77233b3af6c71cec6a8b8b5e9e9a2effd1bb6ff56e9ace72541ff6843ac81"},
-<<<<<<< HEAD
 ]
 python-dateutil = [
     {file = "python-dateutil-2.8.1.tar.gz", hash = "sha256:73ebfe9dbf22e832286dafa60473e4cd239f8592f699aa5adaf10050e6e1823c"},
@@ -799,8 +784,6 @@
 pytz = [
     {file = "pytz-2020.5-py2.py3-none-any.whl", hash = "sha256:16962c5fb8db4a8f63a26646d8886e9d769b6c511543557bc84e9569fb9a9cb4"},
     {file = "pytz-2020.5.tar.gz", hash = "sha256:180befebb1927b16f6b57101720075a984c019ac16b1b7575673bea42c6c3da5"},
-=======
->>>>>>> a8fce4b2
 ]
 regex = [
     {file = "regex-2020.11.13-cp36-cp36m-macosx_10_9_x86_64.whl", hash = "sha256:8b882a78c320478b12ff024e81dc7d43c1462aa4a3341c754ee65d857a521f85"},
