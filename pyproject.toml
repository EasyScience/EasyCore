# POETRY CONFIG

[build-system]
requires = ["poetry-core"]
build-backend = "poetry.core.masonry.api"

[tool.black]
line-length = 88
target-version = ['py38']
include = '\.pyi?$'
extend-exclude = '''
# A regex preceded with ^/ will apply only to files and directories
# in the root of the project.
^/foo.py  # exclude a file named foo.py in the root of the project (in addition to the defaults)
'''

[tool.coverage.run]
source = ['easyCore']

[tool.github.info]
organization = 'easyScience'
repo = 'easyCore'

[tool.poetry]
name = "easyScienceCore"
version = "0.3.0"
description = "Generic logic for easyScience libraries"
license = "BSD-3-Clause"
authors = ["Simon Ward"]
readme = "README.md"
homepage = "https://github.com/easyScience/easyCore"
documentation = "https://github.com/easyScience/easyCore"
classifiers = [
    "Development Status :: 3 - Alpha",
    "Intended Audience :: Developers",  # Define that your audience are developers
    "Topic :: Scientific/Engineering :: Physics",
    "License :: OSI Approved :: GNU Lesser General Public License v3 or later (LGPLv3+)",  # Again, pick a license
    "Programming Language :: Python :: 3 :: Only",
]
include = ["CHANGELOG.md"]
packages = [ { include = "easyCore" } ]

[tool.poetry.dependencies]
python = ">=3.7,<3.12" # "^3.8" generates error when installing PySide2 in easyAppGui
numpy = "^1.21"
pint = ">=0.17,<0.19"
uncertainties = "^3.1"
lmfit = "^1.0"
bumps = ">=0.8,<0.10"
asteval = "^0.9.27"
lazy-import = "^0.2"
DFO-LS = {version = "^1.2", optional = true}
xarray = ">=0.16,<0.21"
<<<<<<< HEAD
param = "^1.12.0"
=======
pytest = {version = "^7.0.0", optional = true}
pytest-cov = {version = "^3.0.0", optional = true}
codecov = {version = "^2.1.11", optional = true}
flake8 = {version = "^5.0", optional = true}
tox-gh-actions = {version = "^2.11", optional = true}
doc8 = {version = "^0.11.0", optional = true}
readme-renderer = {version = "^35.0", optional = true}
Sphinx = {version = "^4.0.2", optional = true}
sphinx-rtd-theme = {version = "^1.0.0", optional = true}
sphinx-autodoc-typehints = {version = "^1.12.0", optional = true}
sphinx-gallery = {version = "^0.10.0", optional = true}
>>>>>>> a2c692b8

[tool.poetry.extras]
graphics = ['holoviews']
full = ['DFO-LS', 'holoviews']
test = ['pytest', 'pytest-cov', 'codecov', 'flake8']
docs = ['doc8', 'readme-renderer', 'Sphinx', 'sphinx-rtd-theme', 'sphinx-autodoc-typehints', 'sphinx-gallery']
ci = ['DFO-LS', 'pytest', 'pytest-cov', 'codecov', 'flake8', 'tox-gh-actions']

[tool.tox]
legacy_tox_ini = """
[tox]
isolated_build = True
envlist = py{37,38,39,310,311}
[gh-actions]
python =
    3.7: py37
    3.8: py38
    3.9: py39
    3.10: py310
    3.11: py311
[gh-actions:env]
PLATFORM =
    ubuntu-latest: linux
    macos-latest: macos
    windows-latest: windows
[testenv]
passenv =
    CI
    GITHUB_ACTIONS
    GITHUB_ACTION
    GITHUB_REF
    GITHUB_REPOSITORY
    GITHUB_HEAD_REF
    GITHUB_RUN_ID
    GITHUB_SHA
    COVERAGE_FILE
deps = coverage
whitelist_externals = poetry
commands =
    pip install '.[ci]'
    pytest --cov --cov-report=xml
"""<|MERGE_RESOLUTION|>--- conflicted
+++ resolved
@@ -51,9 +51,7 @@
 lazy-import = "^0.2"
 DFO-LS = {version = "^1.2", optional = true}
 xarray = ">=0.16,<0.21"
-<<<<<<< HEAD
 param = "^1.12.0"
-=======
 pytest = {version = "^7.0.0", optional = true}
 pytest-cov = {version = "^3.0.0", optional = true}
 codecov = {version = "^2.1.11", optional = true}
@@ -65,7 +63,6 @@
 sphinx-rtd-theme = {version = "^1.0.0", optional = true}
 sphinx-autodoc-typehints = {version = "^1.12.0", optional = true}
 sphinx-gallery = {version = "^0.10.0", optional = true}
->>>>>>> a2c692b8
 
 [tool.poetry.extras]
 graphics = ['holoviews']
