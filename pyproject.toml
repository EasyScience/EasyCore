# POETRY CONFIG

[build-system]
requires = ["poetry>=1.0"]
build-backend = "poetry.masonry.api"

[tool.black]
line-length = 88
target-version = ['py37']
include = '\.pyi?$'
extend-exclude = '''
# A regex preceded with ^/ will apply only to files and directories
# in the root of the project.
^/foo.py  # exclude a file named foo.py in the root of the project (in addition to the defaults)
'''

[tool.coverage.run]
source = ['easyCore']

[tool.github.info]
organization = 'easyScience'
repo = 'easyCore'

[tool.poetry]
name = "easyScienceCore"
<<<<<<< HEAD
version = "0.2.0"
description = "Generic logic for easyScience libraries"
license = "BSD-3-Clause"
=======
version = "0.1.0"
description = "Generic logic for easyScience libraries"
license = "GPL-3.0"
>>>>>>> 5d16d5b2
authors = ["Simon Ward"]
readme = "README.md"
homepage = "https://github.com/easyScience/easyCore"
documentation = "https://github.com/easyScience/easyCore"
classifiers = [
    "Development Status :: 3 - Alpha",
    "Intended Audience :: Developers",  # Define that your audience are developers
    "Topic :: Scientific/Engineering :: Physics",
    "License :: OSI Approved :: GNU Lesser General Public License v3 or later (LGPLv3+)",  # Again, pick a license
    "Programming Language :: Python :: 3 :: Only",
]
include = ["CHANGELOG.md"]
packages = [ { include = "easyCore" } ]

[tool.poetry.dependencies]
python = "^3.7" # "^3.8" generates error when installing PySide2 in easyAppGui
numpy = "^1.19"
pint = ">=0.17,<0.19"
uncertainties = "^3.1"
lmfit = "^1.0"
bumps = "^0.8"
asteval = "^0.9.23"
DFO-LS = {version = "^1.2", optional = true}
<<<<<<< HEAD
xarray = ">=0.16,<0.21"
# scipp = "^0.11"

[tool.poetry.dev-dependencies]
pytest = "^6.2.2"
pytest-cov = "^3.0.0"
codecov = "^2.1.11"
matplotlib = "^3.2.2"
doc8 = "^0.10.1"
readme-renderer = "^32.0"
Sphinx = "^4.0.2"
sphinx-rtd-theme = "^1.0.0"
sphinx-autodoc-typehints = "^1.12.0"
sphinx-gallery = "^0.10.0"
=======
xarray = "^0.16"
#pint-xarray = "^0.2"

[tool.poetry.dev-dependencies]
pytest = "^6.2.2"
pytest-cov = "^2.11.1"
codecov = "^2.1.11"
matplotlib = "^3.2.2"
doc8 = "^0.8.0"
readme-renderer = "^17.4"
Sphinx = "^4.0.2"
sphinx-rtd-theme = "^0.5.2"
sphinx-autodoc-typehints = "^1.12.0"
sphinx-gallery = "^0.9.0"

[tool.github.info]
organization = 'easyScience'
repo = 'easyCore'

[tool.coverage.run]
source = ['easyCore']
>>>>>>> 5d16d5b2

[tool.dephell.main]
from = {format = "poetry", path = "pyproject.toml"}
to = {format = "setuppy", path = "setup.py"}
envs = ["main"]

[tool.tox]
legacy_tox_ini = """
[tox]
isolated_build = True
<<<<<<< HEAD
envlist = py{37,38,39,310,311}
=======
envlist = py{37,38,39}
>>>>>>> 5d16d5b2
[gh-actions]
python =
    3.7: py37
    3.8: py38
    3.9: py39
<<<<<<< HEAD
    3.10: py310
    3.11.0-alpha.1: py311
=======
>>>>>>> 5d16d5b2
[gh-actions:env]
PLATFORM =
    ubuntu-latest: linux
    macos-latest: macos
    windows-latest: windows
[testenv]
passenv =
    CI
    GITHUB_ACTIONS
    GITHUB_ACTION
    GITHUB_REF
    GITHUB_REPOSITORY
    GITHUB_HEAD_REF
    GITHUB_RUN_ID
    GITHUB_SHA
    COVERAGE_FILE
deps = coverage
whitelist_externals = poetry
commands =
    poetry install -vvv
    poetry run pytest --cov --cov-report=xml
"""<|MERGE_RESOLUTION|>--- conflicted
+++ resolved
@@ -23,15 +23,9 @@
 
 [tool.poetry]
 name = "easyScienceCore"
-<<<<<<< HEAD
 version = "0.2.0"
 description = "Generic logic for easyScience libraries"
 license = "BSD-3-Clause"
-=======
-version = "0.1.0"
-description = "Generic logic for easyScience libraries"
-license = "GPL-3.0"
->>>>>>> 5d16d5b2
 authors = ["Simon Ward"]
 readme = "README.md"
 homepage = "https://github.com/easyScience/easyCore"
@@ -55,7 +49,6 @@
 bumps = "^0.8"
 asteval = "^0.9.23"
 DFO-LS = {version = "^1.2", optional = true}
-<<<<<<< HEAD
 xarray = ">=0.16,<0.21"
 # scipp = "^0.11"
 
@@ -70,29 +63,6 @@
 sphinx-rtd-theme = "^1.0.0"
 sphinx-autodoc-typehints = "^1.12.0"
 sphinx-gallery = "^0.10.0"
-=======
-xarray = "^0.16"
-#pint-xarray = "^0.2"
-
-[tool.poetry.dev-dependencies]
-pytest = "^6.2.2"
-pytest-cov = "^2.11.1"
-codecov = "^2.1.11"
-matplotlib = "^3.2.2"
-doc8 = "^0.8.0"
-readme-renderer = "^17.4"
-Sphinx = "^4.0.2"
-sphinx-rtd-theme = "^0.5.2"
-sphinx-autodoc-typehints = "^1.12.0"
-sphinx-gallery = "^0.9.0"
-
-[tool.github.info]
-organization = 'easyScience'
-repo = 'easyCore'
-
-[tool.coverage.run]
-source = ['easyCore']
->>>>>>> 5d16d5b2
 
 [tool.dephell.main]
 from = {format = "poetry", path = "pyproject.toml"}
@@ -103,21 +73,14 @@
 legacy_tox_ini = """
 [tox]
 isolated_build = True
-<<<<<<< HEAD
 envlist = py{37,38,39,310,311}
-=======
-envlist = py{37,38,39}
->>>>>>> 5d16d5b2
 [gh-actions]
 python =
     3.7: py37
     3.8: py38
     3.9: py39
-<<<<<<< HEAD
     3.10: py310
     3.11.0-alpha.1: py311
-=======
->>>>>>> 5d16d5b2
 [gh-actions:env]
 PLATFORM =
     ubuntu-latest: linux
