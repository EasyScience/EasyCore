--- conflicted
+++ resolved
@@ -62,26 +62,12 @@
 sphinx-autodoc-typehints = {version = "^1.12.0", optional = true}
 sphinx-gallery = {version = "^0.10.0", optional = true}
 
-<<<<<<< HEAD
-[tool.poetry.dev-dependencies]
-pytest = "^7.0.0"
-pytest-cov = "^4.0.0"
-codecov = "^2.1.11"
-matplotlib = "^3.2.2"
-doc8 = "^0.11.0"
-readme-renderer = "^37.3"
-Sphinx = "^5.3.0"
-sphinx-rtd-theme = "^1.0.0"
-sphinx-autodoc-typehints = "^1.12.0"
-sphinx-gallery = "^0.11.1"
-=======
 [tool.poetry.extras]
 full = ['DFO-LS']
 graphics = ['holoviews']
 test = ['pytest', 'pytest-cov', 'codecov', 'flake8', 'tox-gh-actions']
 docs = ['doc8', 'readme-renderer', 'Sphinx', 'sphinx-rtd-theme', 'sphinx-autodoc-typehints', 'sphinx-gallery']
 ci = ['DFO-LS', 'pytest', 'pytest-cov', 'codecov', 'flake8', 'tox-gh-actions']
->>>>>>> 716c5a0c
 
 [tool.tox]
 legacy_tox_ini = """
