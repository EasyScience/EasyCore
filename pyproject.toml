# POETRY CONFIG

[build-system]
requires = ["poetry>=1.0"]
build-backend = "poetry.masonry.api"

[tool.black]
line-length = 88
target-version = ['py37']
include = '\.pyi?$'
extend-exclude = '''
# A regex preceded with ^/ will apply only to files and directories
# in the root of the project.
^/foo.py  # exclude a file named foo.py in the root of the project (in addition to the defaults)
'''

[tool.coverage.run]
source = ['easyCore']

[tool.dephell.main]
from = {format = "poetry", path = "pyproject.toml"}
to = {format = "setuppy", path = "setup.py"}
envs = ["main"]

[tool.github.info]
organization = 'easyScience'
repo = 'easyCore'

[tool.poetry]
name = "easyScienceCore"
<<<<<<< HEAD
version = "0.2.1"
=======
version = "0.2.0"
>>>>>>> cb08aac2
description = "Generic logic for easyScience libraries"
license = "BSD-3-Clause"
authors = ["Simon Ward"]
readme = "README.md"
homepage = "https://github.com/easyScience/easyCore"
documentation = "https://github.com/easyScience/easyCore"
classifiers = [
    "Development Status :: 3 - Alpha",
    "Intended Audience :: Developers",  # Define that your audience are developers
    "Topic :: Scientific/Engineering :: Physics",
    "License :: OSI Approved :: GNU Lesser General Public License v3 or later (LGPLv3+)",  # Again, pick a license
    "Programming Language :: Python :: 3 :: Only",
]
include = ["CHANGELOG.md"]
packages = [ { include = "easyCore" } ]

[tool.poetry.dependencies]
python = "^3.7" # "^3.8" generates error when installing PySide2 in easyAppGui
numpy = "^1.19"
pint = ">=0.17,<0.19"
uncertainties = "^3.1"
lmfit = "^1.0"
bumps = "^0.8"
asteval = "^0.9.23"
DFO-LS = {version = "^1.2", optional = true}
xarray = ">=0.16,<0.21"

[tool.poetry.dev-dependencies]
pytest = "^6.2.2"
pytest-cov = "^3.0.0"
codecov = "^2.1.11"
matplotlib = "^3.2.2"
doc8 = "^0.10.1"
readme-renderer = "^32.0"
Sphinx = "^4.0.2"
sphinx-rtd-theme = "^1.0.0"
sphinx-autodoc-typehints = "^1.12.0"
sphinx-gallery = "^0.10.0"

[tool.dephell.main]
from = {format = "poetry", path = "pyproject.toml"}
to = {format = "setuppy", path = "setup.py"}
envs = ["main"]

[tool.tox]
legacy_tox_ini = """
[tox]
isolated_build = True
envlist = py{37,38,39,310,311}
[gh-actions]
python =
    3.7: py37
    3.8: py38
    3.9: py39
    3.10: py310
    3.11.0-alpha.1: py311
[gh-actions:env]
PLATFORM =
    ubuntu-latest: linux
    macos-latest: macos
    windows-latest: windows
[testenv]
passenv =
    CI
    GITHUB_ACTIONS
    GITHUB_ACTION
    GITHUB_REF
    GITHUB_REPOSITORY
    GITHUB_HEAD_REF
    GITHUB_RUN_ID
    GITHUB_SHA
    COVERAGE_FILE
deps = coverage
whitelist_externals = poetry
commands =
    poetry install -vvv
    poetry run pytest --cov --cov-report=xml
"""<|MERGE_RESOLUTION|>--- conflicted
+++ resolved
@@ -28,11 +28,7 @@
 
 [tool.poetry]
 name = "easyScienceCore"
-<<<<<<< HEAD
 version = "0.2.1"
-=======
-version = "0.2.0"
->>>>>>> cb08aac2
 description = "Generic logic for easyScience libraries"
 license = "BSD-3-Clause"
 authors = ["Simon Ward"]
