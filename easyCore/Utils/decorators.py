#  SPDX-FileCopyrightText: 2023 easyCore contributors  <core@easyscience.software>
#  SPDX-License-Identifier: BSD-3-Clause
#  © 2021-2023 Contributors to the easyCore project <https://github.com/easyScience/easyCore

__author__ = "github.com/wardsimon"
__version__ = "0.1.0"

import collections.abc
import functools
import warnings

from time import time

from easyCore import borg


class memoized:
    """
    Decorator. Caches a function's return value each time it is called.
    If called later with the same arguments, the cached value is returned
    (not reevaluated).
    """

    def __init__(self, func):
        self.func = func
        self.cache = {}

    def __call__(self, *args):
        if not isinstance(args, collections.abc.Hashable):
            # uncacheable. a list, for instance.
            # better to not cache than blow up.
            return self.func(*args)
        if args in self.cache:
            return self.cache[args]
        value = self.func(*args)
        self.cache[args] = value
        return value

    def __repr__(self) -> str:
        """Return the function's docstring."""
        return self.func.__doc__

    def __get__(self, obj, objtype):
        """Support instance methods."""
        return functools.partial(self.__call__, obj)


def counted(func):
    """
    Counts how many times a function has been called and adds a `func.calls` to it's properties
    :param func: Function to be counted
    :return: Results from function call
    """

    @functools.wraps(func)
    def wrapped(*args, **kwargs):
        wrapped.n_calls += 1
        return func(*args, **kwargs)

    wrapped.n_calls = 0
    return wrapped


def time_it(func):
    """
    Times a function and reports the time either to the class' log or the base logger
    :param func: function to be timed
    :return: callable function with timer
    """
    name = func.__module__ + "." + func.__name__
    time_logger = borg.log.getLogger("timer." + name)

    @functools.wraps(func)
    def _time_it(*args, **kwargs):
        start = int(round(time() * 1000))
        try:
            return func(*args, **kwargs)
        finally:
            end_ = int(round(time() * 1000)) - start
            time_logger.debug(
                f"\033[1;34;49mExecution time: {end_ if end_ > 0 else 0} ms\033[0m"
            )

    return _time_it


def deprecated(func):
    """
    This is a decorator which can be used to mark functions
    as deprecated. It will result in a warning being emitted
    when the function is used.
    """

    @functools.wraps(func)
    def new_func(*args, **kwargs):
        warnings.warn_explicit(
            "Call to deprecated function {}.".format(func.__name__),
            category=DeprecationWarning,
            filename=func.__code__.co_filename,
            lineno=func.__code__.co_firstlineno + 1,
        )
        return func(*args, **kwargs)
<<<<<<< HEAD
=======

>>>>>>> cf3e6a45
    return new_func<|MERGE_RESOLUTION|>--- conflicted
+++ resolved
@@ -100,8 +100,5 @@
             lineno=func.__code__.co_firstlineno + 1,
         )
         return func(*args, **kwargs)
-<<<<<<< HEAD
-=======
 
->>>>>>> cf3e6a45
     return new_func