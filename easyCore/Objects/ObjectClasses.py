--- conflicted
+++ resolved
@@ -19,10 +19,7 @@
     TypeVar,
     TYPE_CHECKING,
     Callable,
-<<<<<<< HEAD
     Set,
-=======
->>>>>>> 3c410576
 )
 
 from easyCore import borg
@@ -37,11 +34,8 @@
 class BasedBase(ComponentSerializer):
     __slots__ = ["_name", "_borg", "user_data", "_kwargs"]
 
-<<<<<<< HEAD
     _REDIRECT = {}
 
-=======
->>>>>>> 3c410576
     def __init__(self, name: str, interface: Optional[iF] = None):
         self._borg = borg
         self._borg.map.add_vertex(self, obj_type="created")
@@ -204,11 +198,7 @@
 
 if TYPE_CHECKING:
     B = TypeVar("B", bound=BasedBase)
-<<<<<<< HEAD
     BV = TypeVar("BV", bound=ComponentSerializer)
-=======
-    BV = TypeVar("BV", bound=Union[BasedBase, Descriptor])
->>>>>>> 3c410576
 
 
 class BaseObj(BasedBase):
