--- conflicted
+++ resolved
@@ -31,13 +31,8 @@
         kwargs = {key: kwargs[key] for key in kwargs.keys() if kwargs[key] is not None}
 
         for key, item in kwargs.items():
-<<<<<<< HEAD
-            if not issubclass(item.__class__, (Descriptor, BasedBase)):
-                raise AttributeError
-=======
             if not issubclass(item.__class__, (Descriptor, BaseObj, BaseCollection)):
                 raise AttributeError('A collection can only be formed from easyCore objects.')
->>>>>>> 7a2b1e5e
 
         _kwargs = {}
         for item in kwargs.values():
@@ -52,15 +47,9 @@
 
         for key in _kwargs.keys():
             if key in self.__dict__.keys():
-<<<<<<< HEAD
-                raise AttributeError
-            self._borg.map.add_edge(self, _kwargs[key])
-            self._borg.map.reset_type(_kwargs[key], 'created_internal')
-=======
                 raise AttributeError(f'Given kwarg: `{key}`, is an internal attribute. Please rename.')
             self._borg.map.add_edge(self, kwargs[key])
             self._borg.map.reset_type(kwargs[key], 'created_internal')
->>>>>>> 7a2b1e5e
             # TODO wrap getter and setter in Logger
 
     def append(self, item: Union[Descriptor, BasedBase]):
