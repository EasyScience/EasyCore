#  SPDX-FileCopyrightText: 2023 easyCore contributors  <core@easyscience.software>
#  SPDX-License-Identifier: BSD-3-Clause
#  © 2021-2023 Contributors to the easyCore project <https://github.com/easyScience/easyCore

from __future__ import annotations

__author__ = "github.com/wardsimon"
__version__ = "0.1.0"

from numbers import Number
from typing import (
    Union,
    TypeVar,
    Optional,
    TYPE_CHECKING,
    Callable,
    List,
    Dict,
    Any,
    Tuple,
)

from easyCore import borg
from easyCore.Objects.ObjectClasses import BasedBase, Descriptor
from collections.abc import MutableSequence
from easyCore.Utils.UndoRedo import NotarizedDict

if TYPE_CHECKING:
    from easyCore.Utils.typing import B, iF, V


class BaseCollection(BasedBase, MutableSequence):
    """
    This is the base class for which all higher level classes are built off of.
    NOTE: This object is serializable only if parameters are supplied as:
    `BaseObj(a=value, b=value)`. For `Parameter` or `Descriptor` objects we can
    cheat with `BaseObj(*[Descriptor(...), Parameter(...), ...])`.
    """

    def __init__(
        self,
        name: str,
        *args: Union[B, V],
        interface: Optional[iF] = None,
        **kwargs,
    ):
        """
        Set up the base collection class.

        :param name: Name of this object
        :type name: str
        :param args: selection of
        :param _kwargs: Fields which this class should contain
        :type _kwargs: dict
        """
        BasedBase.__init__(self, name)
        kwargs = {key: kwargs[key] for key in kwargs.keys() if kwargs[key] is not None}
        _args = []
        for item in args:
            if not isinstance(item, list):
                _args.append(item)
            else:
                _args += item
        _kwargs = {}
        for key, item in kwargs.items():
            if isinstance(item, list) and len(item) > 0:
                _args += item
            else:
                _kwargs[key] = item
        kwargs = _kwargs
        for item in list(kwargs.values()) + _args:
            if not issubclass(type(item), (Descriptor, BasedBase)):
                raise AttributeError(
                    "A collection can only be formed from easyCore objects."
                )
        args = _args
        _kwargs = {}
        for key, item in kwargs.items():
            _kwargs[key] = item
        for arg in args:
            kwargs[str(borg.map.convert_id_to_key(arg))] = arg
            _kwargs[str(borg.map.convert_id_to_key(arg))] = arg

        # Set kwargs, also useful for serialization
        self._kwargs = NotarizedDict(**_kwargs)

        for key in kwargs.keys():
            if key in self.__dict__.keys() or key in self.__slots__:
                raise AttributeError(
                    f"Given kwarg: `{key}`, is an internal attribute. Please rename."
                )
            self._borg.map.add_edge(self, kwargs[key])
            self._borg.map.reset_type(kwargs[key], "created_internal")
            if interface is not None:
                kwargs[key].interface = interface
            # TODO wrap getter and setter in Logger
        if interface is not None:
            self.interface = interface
        self._kwargs._stack_enabled = True

    def insert(self, index: int, value: Union[V, B]) -> None:
        """
        Insert an object into the collection at an index.

        :param index: Index for easyCore object to be inserted.
        :type index: int
        :param value: Object to be inserted.
        :type value: Union[BasedBase, Descriptor]
        :return: None
        :rtype: None
        """
        t_ = type(value)
        if issubclass(t_, (BasedBase, Descriptor)):
            update_key = list(self._kwargs.keys())
            values = list(self._kwargs.values())
            # Update the internal dict
            new_key = str(borg.map.convert_id_to_key(value))
            update_key.insert(index, new_key)
            values.insert(index, value)
            self._kwargs.reorder(**{k: v for k, v in zip(update_key, values)})
            # ADD EDGE
            self._borg.map.add_edge(self, value)
            self._borg.map.reset_type(value, "created_internal")
            value.interface = self.interface
        else:
            raise AttributeError(
                "Only easyCore objects can be put into an easyCore group"
            )

    def __getitem__(self, idx: Union[int, slice]) -> Union[V, B]:
        """
        Get an item in the collection based on it's index.

        :param idx: index or slice of the collection.
        :type idx: Union[int, slice]
        :return: Object at index `idx`
        :rtype: Union[Parameter, Descriptor, BaseObj, 'BaseCollection']
        """
        if isinstance(idx, slice):
            start, stop, step = idx.indices(len(self))
            return self.__class__(
                getattr(self, "name"), *[self[i] for i in range(start, stop, step)]
            )
        if str(idx) in self._kwargs.keys():
            return self._kwargs[str(idx)]
        if isinstance(idx, str):
            idx = [index for index, item in enumerate(self) if item.name == idx]
            l = len(idx)
            if l == 0:
                raise IndexError(f"Given index does not exist")
            elif l == 1:
                idx = idx[0]
            else:
                return self.__class__(getattr(self, "name"), *[self[i] for i in idx])
        elif not isinstance(idx, int) or isinstance(idx, bool):
            if isinstance(idx, bool):
                raise TypeError("Boolean indexing is not supported at the moment")
            try:
                if idx > len(self):
                    raise IndexError(f"Given index {idx} is out of bounds")
            except TypeError:
                raise IndexError(
                    "Index must be of type `int`/`slice` or an item name (`str`)"
                )
        keys = list(self._kwargs.keys())
        return self._kwargs[keys[idx]]

    def __setitem__(self, key: int, value: Union[B, V]) -> None:
        """
        Set an item via it's index.

        :param key: Index in self.
        :type key: int
        :param value: Value which index key should be set to.
        :type value: Any
        """
        if isinstance(value, Number):  # noqa: S3827
            item = self.__getitem__(key)
            item.value = value
        elif issubclass(type(value), BasedBase) or issubclass(type(value), Descriptor):
            update_key = list(self._kwargs.keys())
            values = list(self._kwargs.values())
            old_item = values[key]
            # Update the internal dict
            update_dict = {update_key[key]: value}
            self._kwargs.update(update_dict)
            # ADD EDGE
            self._borg.map.add_edge(self, value)
            self._borg.map.reset_type(value, "created_internal")
            value.interface = self.interface
            # REMOVE EDGE
            self._borg.map.prune_vertex_from_edge(self, old_item)
        else:
            raise NotImplementedError(
                "At the moment only numerical values or easyCore objects can be set."
            )

    def __delitem__(self, key: int) -> None:
        """
        Try to delete  an idem by key.

        :param key:
        :type key:
        :return:
        :rtype:
        """
        keys = list(self._kwargs.keys())
        item = self._kwargs[keys[key]]
        self._borg.map.prune_vertex_from_edge(self, item)
        del self._kwargs[keys[key]]

    def __len__(self) -> int:
        """
        Get the number of items in this collection

        :return: Number of items in this collection.
        :rtype: int
        """
        return len(self._kwargs.keys())

    def _convert_to_dict(
        self, in_dict, encoder, skip: List[str] = [], **kwargs
    ) -> dict:
        """
        Convert ones self into a serialized form.

        :return: dictionary of ones self
        :rtype: dict
        """
<<<<<<< HEAD
        in_dict["data"] = [
            encoder._convert_to_dict(item, skip=skip, **kwargs) for item in self
        ]
        return in_dict
        # data = []
        # dd = {}
        # for key in d.keys():
        #     if key == "@id":
        #         continue
        #     if isinstance(d[key], dict):
        #         data.append(d[key])
        #     else:
        #         dd[key] = d[key]
        # dd["data"] = data
        # # Attach the id. This might be useful in connected applications.
        # # Note that it is converted to int and then str because javascript....
        # dd["@id"] = d["@id"]
        # return dd

    @property
    def data(self) -> Tuple:
=======
        d = {}
        if hasattr(self, "_modify_dict"):
            # any extra keys defined on the inheriting class
            d = self._modify_dict(skip=skip, **kwargs)
        in_dict["data"] = [
            encoder._convert_to_dict(item, skip=skip, **kwargs) for item in self
        ]
        out_dict = {**in_dict, **d}
        return out_dict

    @property
    def data(self) -> Tuple:
        """
        The data function returns a tuple of the keyword arguments passed to the
        constructor. This is useful for when you need to pass in a dictionary of data
        to other functions, such as with matplotlib's plot function.

        :param self: Access attributes of the class within the method
        :return: The values of the attributes in a tuple
        :doc-author: Trelent
        """
>>>>>>> cf3e6a45
        return tuple(self._kwargs.values())

    def __repr__(self) -> str:
        return (
            f"{self.__class__.__name__} `{getattr(self, 'name')}` of length {len(self)}"
        )

    def sort(
        self, mapping: Callable[[Union[B, V]], Any], reverse: bool = False
    ) -> None:
        """
        Sort the collection according to the given mapping.

        :param mapping: mapping function to sort the collection. i.e. lambda parameter: parameter.raw_value
        :type mapping: Callable
        :param reverse: Reverse the sorting.
        :type reverse: bool
        """
        i = list(self._kwargs.items())
        i.sort(key=lambda x: mapping(x[1]), reverse=reverse)
        self._kwargs.reorder(**{k[0]: k[1] for k in i})<|MERGE_RESOLUTION|>--- conflicted
+++ resolved
@@ -227,29 +227,6 @@
         :return: dictionary of ones self
         :rtype: dict
         """
-<<<<<<< HEAD
-        in_dict["data"] = [
-            encoder._convert_to_dict(item, skip=skip, **kwargs) for item in self
-        ]
-        return in_dict
-        # data = []
-        # dd = {}
-        # for key in d.keys():
-        #     if key == "@id":
-        #         continue
-        #     if isinstance(d[key], dict):
-        #         data.append(d[key])
-        #     else:
-        #         dd[key] = d[key]
-        # dd["data"] = data
-        # # Attach the id. This might be useful in connected applications.
-        # # Note that it is converted to int and then str because javascript....
-        # dd["@id"] = d["@id"]
-        # return dd
-
-    @property
-    def data(self) -> Tuple:
-=======
         d = {}
         if hasattr(self, "_modify_dict"):
             # any extra keys defined on the inheriting class
@@ -271,7 +248,6 @@
         :return: The values of the attributes in a tuple
         :doc-author: Trelent
         """
->>>>>>> cf3e6a45
         return tuple(self._kwargs.values())
 
     def __repr__(self) -> str:
