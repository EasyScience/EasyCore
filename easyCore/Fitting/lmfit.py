#  SPDX-FileCopyrightText: 2021 easyCore contributors  <core@easyscience.software>
#  SPDX-License-Identifier: BSD-3-Clause
#  © 2021 Contributors to the easyCore project <https://github.com/easyScience/easyCore>

<<<<<<< HEAD
__author__ = 'github.com/wardsimon'
__version__ = '0.1.0'
=======
__author__ = "github.com/wardsimon"
__version__ = "0.1.0"
>>>>>>> 825bf6e7

import inspect
from typing import List

<<<<<<< HEAD
from easyCore.Fitting.fitting_template import noneType, Union, Callable, \
    FittingTemplate, np, FitResults, NameConverter, FitError
=======
from easyCore.Fitting.fitting_template import (
    noneType,
    Union,
    Callable,
    FittingTemplate,
    np,
    FitResults,
    NameConverter,
    FitError,
)
>>>>>>> 825bf6e7

# Import lmfit specific objects
from lmfit import Parameter as lmParameter, Parameters as lmParameters, Model as lmModel
from lmfit.model import ModelResult


class lmfit(FittingTemplate):  # noqa: S101
    """
    This is a wrapper to lmfit: https://lmfit.github.io/
    It allows for the lmfit fitting engine to use parameters declared in an `easyCore.Objects.Base.BaseObj`.
    """

    property_type = lmParameter
    name = "lmfit"

    def __init__(self, obj, fit_function: Callable):
        """
        Initialize the fitting engine with a `BaseObj` and an arbitrary fitting function.

        :param obj: Object containing elements of the `Parameter` class
        :type obj: BaseObj
        :param fit_function: function that when called returns y values. 'x' must be the first
                            and only positional argument. Additional values can be supplied by
                            keyword/value pairs
        :type fit_function: Callable
        """
        super().__init__(obj, fit_function)

    def make_model(self, pars: Union[noneType, lmParameters] = None) -> lmModel:
        """
        Generate a lmfit model from the supplied `fit_function` and parameters in the base object.

        :return: Callable lmfit model
        :rtype: lmModel
        """
        # Generate the fitting function
        fit_func = self._generate_fit_function()
        if pars is None:
            pars = self._cached_pars
        # Create the model
<<<<<<< HEAD
        model = lmModel(fit_func, independent_vars=['x'], param_names=['p' + str(key) for key in pars.keys()])
=======
        model = lmModel(
            fit_func,
            independent_vars=["x"],
            param_names=["p" + str(key) for key in pars.keys()],
        )
>>>>>>> 825bf6e7
        # Assign values from the `Parameter` to the model
        for name, item in pars.items():
            if isinstance(item, lmParameter):
                value = item.value
            else:
                value = item.raw_value
<<<<<<< HEAD
            model.set_param_hint('p' + str(name), value=value, min=item.min, max=item.max)
=======
            model.set_param_hint(
                "p" + str(name), value=value, min=item.min, max=item.max
            )
>>>>>>> 825bf6e7

        # Cache the model for later reference
        self._cached_model = model
        return model

    def _generate_fit_function(self) -> Callable:
        """
        Using the user supplied `fit_function`, wrap it in such a way we can update `Parameter` on
        iterations.

        :return: a fit function which is compatible with lmfit models
        :rtype: Callable
        """
        # Original fit function
        func = self._original_fit_function
        # Get a list of `Parameters`
        self._cached_pars = {}
        for parameter in self._object.get_fit_parameters():
            self._cached_pars[NameConverter().get_key(parameter)] = parameter

        # Make a new fit function
        def fit_function(x: np.ndarray, **kwargs):
            """
            Wrapped fit function which now has a lmfit compatible form.

            :param x: array of data points to be calculated
            :type x: np.ndarray
            :param kwargs: key word arguments
            :return: points calculated at `x`
            :rtype: np.ndarray
            """
            # Update the `Parameter` values and the callback if needed
            # TODO THIS IS NOT THREAD SAFE :-(
            for name, value in kwargs.items():
                par_name = int(name[1:])
                if par_name in self._cached_pars.keys():
                    # This will take in to account constraints
                    self._cached_pars[par_name].value = value
                    # Since we are calling the parameter fset will be called.
            # TODO Pre processing here
            for constraint in self.fit_constraints():
                constraint()
            return_data = func(x)
            # TODO Loading or manipulating data here
            return return_data

        # Fake the function signature.
        # This is done as lmfit wants the function to be in the form:
        # f = (x, a=1, b=2)...
        # Where we need to be generic. Note that this won't hold for much outside of this scope.
<<<<<<< HEAD
        params = [inspect.Parameter('x',
                                    inspect.Parameter.POSITIONAL_OR_KEYWORD,
                                    annotation=inspect._empty), *[inspect.Parameter('p' + str(name),
                                                                                    inspect.Parameter.POSITIONAL_OR_KEYWORD,
                                                                                    annotation=inspect._empty,
                                                                                    default=parameter.raw_value)
                                                                  for name, parameter in self._cached_pars.items()]]
=======
        params = [
            inspect.Parameter(
                "x", inspect.Parameter.POSITIONAL_OR_KEYWORD, annotation=inspect._empty
            ),
            *[
                inspect.Parameter(
                    "p" + str(name),
                    inspect.Parameter.POSITIONAL_OR_KEYWORD,
                    annotation=inspect._empty,
                    default=parameter.raw_value,
                )
                for name, parameter in self._cached_pars.items()
            ],
        ]
>>>>>>> 825bf6e7
        # Sign the function
        fit_function.__signature__ = inspect.Signature(params)
        self._fit_function = fit_function
        return fit_function

<<<<<<< HEAD
    def fit(self, x: np.ndarray, y: np.ndarray,
            weights: Union[np.ndarray, noneType] = None, model: Union[lmModel, noneType] = None,
            parameters: Union[lmParameters, noneType] = None, method: str = None, **kwargs) -> FitResults:
=======
    def fit(
        self,
        x: np.ndarray,
        y: np.ndarray,
        weights: Union[np.ndarray, noneType] = None,
        model: Union[lmModel, noneType] = None,
        parameters: Union[lmParameters, noneType] = None,
        method: str = None,
        minimizer_kwargs: dict = None,
        engine_kwargs: dict = None,
        **kwargs,
    ) -> FitResults:
>>>>>>> 825bf6e7
        """
        Perform a fit using the lmfit engine.

        :param method:
        :type method:
        :param x: points to be calculated at
        :type x: np.ndarray
        :param y: measured points
        :type y: np.ndarray
        :param weights: Weights for supplied measured points
        :type weights: np.ndarray
        :param model: Optional Model which is being fitted to
        :type model: lmModel
        :param parameters: Optional parameters for the fit
        :type parameters: lmParameters
        :param minimizer_kwargs: Arguments to be passed directly to the minimizer
        :type minimizer_kwargs: dict
        :param kwargs: Additional arguments for the fitting function.
        :return: Fit results
        :rtype: ModelResult
        """
        default_method = {}
        if method is not None and method in self.available_methods():
<<<<<<< HEAD
            default_method['method'] = method

        if weights is None:
            weights = np.sqrt(np.abs(y))
=======
            default_method["method"] = method

        if weights is None:
            weights = np.sqrt(np.abs(y))

        if engine_kwargs is None:
            engine_kwargs = {}

        if minimizer_kwargs is None:
            minimizer_kwargs = {}
        else:
            minimizer_kwargs = {"fit_kws": minimizer_kwargs}
        minimizer_kwargs.update(engine_kwargs)
>>>>>>> 825bf6e7

        # Why do we do this? Because a fitting template has to have borg instantiated outside pre-runtime
        from easyCore import borg

        try:
            borg.stack.beginMacro("Fitting routine")
            if model is None:
                model = self.make_model()

<<<<<<< HEAD
            model_results = model.fit(y, x=x, weights=weights, **default_method, **kwargs)
=======
            model_results = model.fit(
                y, x=x, weights=weights, **default_method, **minimizer_kwargs, **kwargs
            )
>>>>>>> 825bf6e7
            self._set_parameter_fit_result(model_results)
            results = self._gen_fit_results(model_results)
        except Exception as e:
            raise FitError(e)
        finally:
            borg.stack.endMacro()
        return results

    def convert_to_pars_obj(
        self, par_list: Union[list, noneType] = None
    ) -> lmParameters:
        """
        Create an lmfit compatible container with the `Parameters` converted from the base object.

        :param par_list: If only a single/selection of parameter is required. Specify as a list
        :type par_list: List[str]
        :return: lmfit Parameters compatible object
        :rtype: lmParameters
        """
        if par_list is None:
            # Assume that we have a BaseObj for which we can obtain a list
            par_list = self._object.get_fit_parameters()
<<<<<<< HEAD
        pars_obj = lmParameters().add_many([self.__class__.convert_to_par_object(obj) for obj in par_list])
=======
        pars_obj = lmParameters().add_many(
            [self.__class__.convert_to_par_object(obj) for obj in par_list]
        )
>>>>>>> 825bf6e7
        return pars_obj

    @staticmethod
    def convert_to_par_object(obj) -> lmParameter:
        """
        Convert an `easyCore.Objects.Base.Parameter` object to a lmfit Parameter object.

        :return: lmfit Parameter compatible object.
        :rtype: lmParameter
        """
<<<<<<< HEAD
        return lmParameter('p' + str(NameConverter().get_key(obj)), value=obj.raw_value, vary=~obj.fixed,
                           min=obj.min, max=obj.max, expr=None, brute_step=None
                           )
=======
        return lmParameter(
            "p" + str(NameConverter().get_key(obj)),
            value=obj.raw_value,
            vary=~obj.fixed,
            min=obj.min,
            max=obj.max,
            expr=None,
            brute_step=None,
        )
>>>>>>> 825bf6e7

    def _set_parameter_fit_result(self, fit_result: ModelResult):
        """
        Update parameters to their final values and assign a std error to them.

        :param fit_result: Fit object which contains info on the fit
        :return: None
        :rtype: noneType
        """
        pars = self._cached_pars
        for name in pars.keys():
<<<<<<< HEAD
            pars[name].value = fit_result.params['p' + str(name)].value
            if fit_result.errorbars:
                pars[name].error = fit_result.params['p' + str(name)].stderr
=======
            pars[name].value = fit_result.params["p" + str(name)].value
            if fit_result.errorbars:
                pars[name].error = fit_result.params["p" + str(name)].stderr
>>>>>>> 825bf6e7
            else:
                pars[name].error = 0.0

    def _gen_fit_results(self, fit_results: ModelResult, **kwargs) -> FitResults:
        """
        Convert fit results into the unified `FitResults` format.
        See https://github.com/lmfit/lmfit-py/blob/480072b9f7834b31ff2ca66277a5ad31246843a4/lmfit/model.py#L1272

        :param fit_result: Fit object which contains info on the fit
        :return: fit results container
        :rtype: FitResults
        """
        results = FitResults()
        for name, value in kwargs.items():
            if getattr(results, name, False):
                setattr(results, name, value)

        # We need to unify return codes......
        results.success = fit_results.success
        results.y_obs = fit_results.data
        results.residual = fit_results.residual
        results.x = fit_results.userkws["x"]
        results.p = fit_results.values
        results.p0 = fit_results.init_values
        results.goodness_of_fit = fit_results.chisqr
        results.y_calc = fit_results.best_fit

        results.fitting_engine = self.__class__
        results.fit_args = None

        results.engine_result = fit_results
        # results.check_sanity()
        return results

    def available_methods(self) -> List[str]:
<<<<<<< HEAD
        return ['leastsq', 'least_squares', 'differential_evolution', 'basinhopping', 'ampgo', 'nelder', 'lbfgsb',
                'powell', 'cg', 'newton', 'cobyla', 'bfgs']
=======
        return [
            "least_squares",
            "leastsq",
            "differential_evolution",
            "basinhopping",
            "ampgo",
            "nelder",
            "lbfgsb",
            "powell",
            "cg",
            "newton",
            "cobyla",
            "bfgs",
        ]
>>>>>>> 825bf6e7
<|MERGE_RESOLUTION|>--- conflicted
+++ resolved
@@ -2,21 +2,12 @@
 #  SPDX-License-Identifier: BSD-3-Clause
 #  © 2021 Contributors to the easyCore project <https://github.com/easyScience/easyCore>
 
-<<<<<<< HEAD
-__author__ = 'github.com/wardsimon'
-__version__ = '0.1.0'
-=======
 __author__ = "github.com/wardsimon"
 __version__ = "0.1.0"
->>>>>>> 825bf6e7
 
 import inspect
 from typing import List
 
-<<<<<<< HEAD
-from easyCore.Fitting.fitting_template import noneType, Union, Callable, \
-    FittingTemplate, np, FitResults, NameConverter, FitError
-=======
 from easyCore.Fitting.fitting_template import (
     noneType,
     Union,
@@ -27,7 +18,6 @@
     NameConverter,
     FitError,
 )
->>>>>>> 825bf6e7
 
 # Import lmfit specific objects
 from lmfit import Parameter as lmParameter, Parameters as lmParameters, Model as lmModel
@@ -68,28 +58,20 @@
         if pars is None:
             pars = self._cached_pars
         # Create the model
-<<<<<<< HEAD
-        model = lmModel(fit_func, independent_vars=['x'], param_names=['p' + str(key) for key in pars.keys()])
-=======
         model = lmModel(
             fit_func,
             independent_vars=["x"],
             param_names=["p" + str(key) for key in pars.keys()],
         )
->>>>>>> 825bf6e7
         # Assign values from the `Parameter` to the model
         for name, item in pars.items():
             if isinstance(item, lmParameter):
                 value = item.value
             else:
                 value = item.raw_value
-<<<<<<< HEAD
-            model.set_param_hint('p' + str(name), value=value, min=item.min, max=item.max)
-=======
             model.set_param_hint(
                 "p" + str(name), value=value, min=item.min, max=item.max
             )
->>>>>>> 825bf6e7
 
         # Cache the model for later reference
         self._cached_model = model
@@ -140,15 +122,6 @@
         # This is done as lmfit wants the function to be in the form:
         # f = (x, a=1, b=2)...
         # Where we need to be generic. Note that this won't hold for much outside of this scope.
-<<<<<<< HEAD
-        params = [inspect.Parameter('x',
-                                    inspect.Parameter.POSITIONAL_OR_KEYWORD,
-                                    annotation=inspect._empty), *[inspect.Parameter('p' + str(name),
-                                                                                    inspect.Parameter.POSITIONAL_OR_KEYWORD,
-                                                                                    annotation=inspect._empty,
-                                                                                    default=parameter.raw_value)
-                                                                  for name, parameter in self._cached_pars.items()]]
-=======
         params = [
             inspect.Parameter(
                 "x", inspect.Parameter.POSITIONAL_OR_KEYWORD, annotation=inspect._empty
@@ -163,17 +136,11 @@
                 for name, parameter in self._cached_pars.items()
             ],
         ]
->>>>>>> 825bf6e7
         # Sign the function
         fit_function.__signature__ = inspect.Signature(params)
         self._fit_function = fit_function
         return fit_function
 
-<<<<<<< HEAD
-    def fit(self, x: np.ndarray, y: np.ndarray,
-            weights: Union[np.ndarray, noneType] = None, model: Union[lmModel, noneType] = None,
-            parameters: Union[lmParameters, noneType] = None, method: str = None, **kwargs) -> FitResults:
-=======
     def fit(
         self,
         x: np.ndarray,
@@ -186,7 +153,6 @@
         engine_kwargs: dict = None,
         **kwargs,
     ) -> FitResults:
->>>>>>> 825bf6e7
         """
         Perform a fit using the lmfit engine.
 
@@ -210,12 +176,6 @@
         """
         default_method = {}
         if method is not None and method in self.available_methods():
-<<<<<<< HEAD
-            default_method['method'] = method
-
-        if weights is None:
-            weights = np.sqrt(np.abs(y))
-=======
             default_method["method"] = method
 
         if weights is None:
@@ -229,7 +189,6 @@
         else:
             minimizer_kwargs = {"fit_kws": minimizer_kwargs}
         minimizer_kwargs.update(engine_kwargs)
->>>>>>> 825bf6e7
 
         # Why do we do this? Because a fitting template has to have borg instantiated outside pre-runtime
         from easyCore import borg
@@ -239,13 +198,9 @@
             if model is None:
                 model = self.make_model()
 
-<<<<<<< HEAD
-            model_results = model.fit(y, x=x, weights=weights, **default_method, **kwargs)
-=======
             model_results = model.fit(
                 y, x=x, weights=weights, **default_method, **minimizer_kwargs, **kwargs
             )
->>>>>>> 825bf6e7
             self._set_parameter_fit_result(model_results)
             results = self._gen_fit_results(model_results)
         except Exception as e:
@@ -268,13 +223,9 @@
         if par_list is None:
             # Assume that we have a BaseObj for which we can obtain a list
             par_list = self._object.get_fit_parameters()
-<<<<<<< HEAD
-        pars_obj = lmParameters().add_many([self.__class__.convert_to_par_object(obj) for obj in par_list])
-=======
         pars_obj = lmParameters().add_many(
             [self.__class__.convert_to_par_object(obj) for obj in par_list]
         )
->>>>>>> 825bf6e7
         return pars_obj
 
     @staticmethod
@@ -285,11 +236,6 @@
         :return: lmfit Parameter compatible object.
         :rtype: lmParameter
         """
-<<<<<<< HEAD
-        return lmParameter('p' + str(NameConverter().get_key(obj)), value=obj.raw_value, vary=~obj.fixed,
-                           min=obj.min, max=obj.max, expr=None, brute_step=None
-                           )
-=======
         return lmParameter(
             "p" + str(NameConverter().get_key(obj)),
             value=obj.raw_value,
@@ -299,7 +245,6 @@
             expr=None,
             brute_step=None,
         )
->>>>>>> 825bf6e7
 
     def _set_parameter_fit_result(self, fit_result: ModelResult):
         """
@@ -311,15 +256,9 @@
         """
         pars = self._cached_pars
         for name in pars.keys():
-<<<<<<< HEAD
-            pars[name].value = fit_result.params['p' + str(name)].value
-            if fit_result.errorbars:
-                pars[name].error = fit_result.params['p' + str(name)].stderr
-=======
             pars[name].value = fit_result.params["p" + str(name)].value
             if fit_result.errorbars:
                 pars[name].error = fit_result.params["p" + str(name)].stderr
->>>>>>> 825bf6e7
             else:
                 pars[name].error = 0.0
 
@@ -355,10 +294,6 @@
         return results
 
     def available_methods(self) -> List[str]:
-<<<<<<< HEAD
-        return ['leastsq', 'least_squares', 'differential_evolution', 'basinhopping', 'ampgo', 'nelder', 'lbfgsb',
-                'powell', 'cg', 'newton', 'cobyla', 'bfgs']
-=======
         return [
             "least_squares",
             "leastsq",
@@ -372,5 +307,4 @@
             "newton",
             "cobyla",
             "bfgs",
-        ]
->>>>>>> 825bf6e7
+        ]