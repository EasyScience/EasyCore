#  SPDX-FileCopyrightText: 2023 easyCore contributors  <core@easyscience.software>
#  SPDX-License-Identifier: BSD-3-Clause
#  © 2021-2023 Contributors to the easyCore project <https://github.com/easyScience/easyCore

__author__ = "github.com/wardsimon"
__version__ = "0.1.0"

import inspect
from typing import List, Optional

from easyCore.Fitting.fitting_template import (
    Union,
    Callable,
    FittingTemplate,
    np,
    FitResults,
    NameConverter,
    FitError,
)

<<<<<<< HEAD
import lazy_import

bumps = lazy_import.lazy_module("bumps")

=======
>>>>>>> cf3e6a45
from bumps.names import Curve, FitProblem
from bumps.parameter import Parameter as bumpsParameter
from bumps.fitters import fit as bumps_fit, FIT_AVAILABLE_IDS


class bumps(FittingTemplate):  # noqa: S101
    """
    This is a wrapper to bumps: https://bumps.readthedocs.io/
    It allows for the bumps fitting engine to use parameters declared in an `easyCore.Objects.Base.BaseObj`.
    """

    property_type = bumpsParameter
    name = "bumps"

    def __init__(self, obj, fit_function: Callable):
        """
        Initialize the fitting engine with a `BaseObj` and an arbitrary fitting function.

        :param obj: Object containing elements of the `Parameter` class
        :type obj: BaseObj
        :param fit_function: function that when called returns y values. 'x' must be the first
                            and only positional argument. Additional values can be supplied by
                            keyword/value pairs
        :type fit_function: Callable
        """
        super().__init__(obj, fit_function)
        self._cached_pars_order = ()
        self.p_0 = {}

    def make_model(self, pars: Optional[List[bumpsParameter]] = None) -> Callable:
        """
        Generate a bumps model from the supplied `fit_function` and parameters in the base object.
        Note that this makes a callable as it needs to be initialized with *x*, *y*, *weights*

        :return: Callable to make a bumps Curve model
        :rtype: Callable
        """
        fit_func = self._generate_fit_function()

        def outer(obj):
            def make_func(x, y, weights):
                par = {}
                if not pars:
                    for name, item in obj._cached_pars.items():
                        par["p" + str(name)] = obj.convert_to_par_object(item)
                else:
                    for item in pars:
                        par[
                            "p" + str(NameConverter().get_key(item))
                        ] = obj.convert_to_par_object(item)
                return Curve(fit_func, x, y, dy=weights, **par)

            return make_func

        return outer(self)

    def _generate_fit_function(self) -> Callable:
        """
        Using the user supplied `fit_function`, wrap it in such a way we can update `Parameter` on
        iterations.

        :return: a fit function which is compatible with bumps models
        :rtype: Callable
        """
        # Original fit function
        func = self._original_fit_function
        # Get a list of `Parameters`
        self._cached_pars_vals = {}
        for parameter in self._object.get_fit_parameters():
            key = NameConverter().get_key(parameter)
            self._cached_pars[key] = parameter
            self._cached_pars_vals[key] = (parameter.value, parameter.error)

        # Make a new fit function
        def fit_function(x: np.ndarray, **kwargs):
            """
            Wrapped fit function which now has a bumps compatible form

            :param x: array of data points to be calculated
            :type x: np.ndarray
            :param kwargs: key word arguments
            :return: points calculated at `x`
            :rtype: np.ndarray
            """
            # Update the `Parameter` values and the callback if needed
            for name, value in kwargs.items():
                par_name = int(name[1:])
                if par_name in self._cached_pars.keys():
                    if self._cached_pars[par_name].raw_value != value:
                        self._cached_pars[par_name].value = value
                    # update_fun = self._cached_pars[par_name]._callback.fset
                    # if update_fun:
                    #     update_fun(value)
            # TODO Pre processing here
            for constraint in self.fit_constraints():
                constraint()
            return_data = func(x)
            # TODO Loading or manipulating data here
            return return_data

        # Fake the function signature.
        # This is done as lmfit wants the function to be in the form:
        # f = (x, a=1, b=2)...
        # Where we need to be generic. Note that this won't hold for much outside of this scope.

        self._cached_pars_order = tuple(self._cached_pars.keys())
        params = [
            inspect.Parameter(
                "x", inspect.Parameter.POSITIONAL_OR_KEYWORD, annotation=inspect._empty
            ),
            *[
                inspect.Parameter(
                    "p" + str(name),
                    inspect.Parameter.POSITIONAL_OR_KEYWORD,
                    annotation=inspect._empty,
                    default=self._cached_pars[name].raw_value,
                )
                for name in self._cached_pars_order
            ],
        ]
        # Sign the function
        fit_function.__signature__ = inspect.Signature(params)
        self._fit_function = fit_function
        return fit_function

    def fit(
        self,
        x: np.ndarray,
        y: np.ndarray,
        weights: Optional[np.ndarray] = None,
        model: Optional = None,
        parameters: Optional = None,
        method: Optional[str] = None,
        minimizer_kwargs: Optional[dict] = None,
        engine_kwargs: Optional[dict] = None,
        **kwargs,
    ) -> FitResults:
        """
        Perform a fit using the lmfit engine.

        :param x: points to be calculated at
        :type x: np.ndarray
        :param y: measured points
        :type y: np.ndarray
        :param weights: Weights for supplied measured points * Not really optional*
        :type weights: np.ndarray
        :param model: Optional Model which is being fitted to
        :type model: lmModel
        :param parameters: Optional parameters for the fit
        :type parameters: List[bumpsParameter]
        :param kwargs: Additional arguments for the fitting function.
        :param method: Method for minimization
        :type method: str
        :return: Fit results
        :rtype: ModelResult
        """

        default_method = {}
        if method is not None and method in self.available_methods():
            default_method["method"] = method

        if weights is None:
            weights = np.sqrt(np.abs(y))

        if engine_kwargs is None:
            engine_kwargs = {}

        if minimizer_kwargs is None:
            minimizer_kwargs = {}
        # else:
        #     minimizer_kwargs = {"fit_kws": minimizer_kwargs}
        minimizer_kwargs.update(engine_kwargs)

        if model is None:
            model = self.make_model(pars=parameters)
            model = model(x, y, weights)
        self._cached_model = model
        self.p_0 = {
            f"p{key}": self._cached_pars[key].raw_value
            for key in self._cached_pars.keys()
        }
        problem = FitProblem(model)
        # Why do we do this? Because a fitting template has to have borg instantiated outside pre-runtime
        from easyCore import borg

        stack_status = borg.stack.enabled
        borg.stack.enabled = False

        try:
            model_results = bumps_fit(
                problem, **default_method, **minimizer_kwargs, **kwargs
            )
            self._set_parameter_fit_result(model_results, stack_status)
            results = self._gen_fit_results(model_results)
        except Exception as e:
            for key in self._cached_pars.keys():
                self._cached_pars[key].value = self._cached_pars_vals[key][0]
            raise FitError(e)
        return results

    def convert_to_pars_obj(
        self, par_list: Optional[List] = None
    ) -> List[bumpsParameter]:
        """
        Create a container with the `Parameters` converted from the base object.

        :param par_list: If only a single/selection of parameter is required. Specify as a list
        :type par_list: List[str]
        :return: bumps Parameters list
        :rtype: List[bumpsParameter]
        """
        if par_list is None:
            # Assume that we have a BaseObj for which we can obtain a list
            par_list = self._object.get_fit_parameters()
        pars_obj = [self.__class__.convert_to_par_object(obj) for obj in par_list]
        return pars_obj

    # For some reason I have to double staticmethod :-/
    @staticmethod
    def convert_to_par_object(obj) -> bumpsParameter:
        """
        Convert an `easyCore.Objects.Base.Parameter` object to a bumps Parameter object

        :return: bumps Parameter compatible object.
        :rtype: bumpsParameter
        """
        return bumpsParameter(
            name="p" + str(NameConverter().get_key(obj)),
            value=obj.raw_value,
            bounds=[obj.min, obj.max],
            fixed=obj.fixed,
        )

    def _set_parameter_fit_result(self, fit_result, stack_status: bool):
        """
        Update parameters to their final values and assign a std error to them.

        :param fit_result: Fit object which contains info on the fit
        :return: None
        :rtype: noneType
        """
        from easyCore import borg

        pars = self._cached_pars

        if stack_status:
            for name in pars.keys():
                pars[name].value = self._cached_pars_vals[name][0]
                pars[name].error = self._cached_pars_vals[name][1]
            borg.stack.enabled = True
            borg.stack.beginMacro("Fitting routine")

        for index, name in enumerate(self._cached_model._pnames):
            dict_name = int(name[1:])
            pars[dict_name].value = fit_result.x[index]
            pars[dict_name].error = fit_result.dx[index]
        if stack_status:
            borg.stack.endMacro()

    def _gen_fit_results(self, fit_results, **kwargs) -> FitResults:
        """
        Convert fit results into the unified `FitResults` format

        :param fit_result: Fit object which contains info on the fit
        :return: fit results container
        :rtype: FitResults
        """

        results = FitResults()
        for name, value in kwargs.items():
            if getattr(results, name, False):
                setattr(results, name, value)
        results.success = fit_results.success
        pars = self._cached_pars
        item = {}
        for index, name in enumerate(self._cached_model._pnames):
            dict_name = int(name[1:])
            item[name] = pars[dict_name].raw_value
        results.p0 = self.p_0
        results.p = item
        results.x = self._cached_model.x
        results.y_obs = self._cached_model.y
        results.y_calc = self.evaluate(results.x, parameters=results.p)
<<<<<<< HEAD
        results.residual = results.y_obs - results.y_calc
        results.goodness_of_fit = np.sum(results.residual**2)
=======
        results.y_err = self._cached_model.dy
        # results.residual = results.y_obs - results.y_calc
        # results.goodness_of_fit = np.sum(results.residual**2)
>>>>>>> cf3e6a45
        results.fitting_engine = self.__class__
        results.fit_args = None
        results.engine_result = fit_results
        # results.check_sanity()
        return results

    def available_methods(self) -> List[str]:
        return FIT_AVAILABLE_IDS<|MERGE_RESOLUTION|>--- conflicted
+++ resolved
@@ -18,13 +18,6 @@
     FitError,
 )
 
-<<<<<<< HEAD
-import lazy_import
-
-bumps = lazy_import.lazy_module("bumps")
-
-=======
->>>>>>> cf3e6a45
 from bumps.names import Curve, FitProblem
 from bumps.parameter import Parameter as bumpsParameter
 from bumps.fitters import fit as bumps_fit, FIT_AVAILABLE_IDS
@@ -308,14 +301,9 @@
         results.x = self._cached_model.x
         results.y_obs = self._cached_model.y
         results.y_calc = self.evaluate(results.x, parameters=results.p)
-<<<<<<< HEAD
-        results.residual = results.y_obs - results.y_calc
-        results.goodness_of_fit = np.sum(results.residual**2)
-=======
         results.y_err = self._cached_model.dy
         # results.residual = results.y_obs - results.y_calc
         # results.goodness_of_fit = np.sum(results.residual**2)
->>>>>>> cf3e6a45
         results.fitting_engine = self.__class__
         results.fit_args = None
         results.engine_result = fit_results
