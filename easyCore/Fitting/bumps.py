#  SPDX-FileCopyrightText: 2021 easyCore contributors  <core@easyscience.software>
#  SPDX-License-Identifier: BSD-3-Clause
#  © 2021 Contributors to the easyCore project <https://github.com/easyScience/easyCore>

<<<<<<< HEAD
__author__ = 'github.com/wardsimon'
__version__ = '0.1.0'
=======
__author__ = "github.com/wardsimon"
__version__ = "0.1.0"
>>>>>>> 825bf6e7

import inspect
from typing import List

<<<<<<< HEAD
from easyCore.Fitting.fitting_template import noneType, Union, Callable, \
    FittingTemplate, np, FitResults, NameConverter, FitError
=======
from easyCore.Fitting.fitting_template import (
    noneType,
    Union,
    Callable,
    FittingTemplate,
    np,
    FitResults,
    NameConverter,
    FitError,
)
>>>>>>> 825bf6e7

# Import bumps specific objects
from bumps.names import Curve, FitProblem
from bumps.parameter import Parameter as bumpsParameter
from bumps.fitters import fit as bumps_fit, FIT_AVAILABLE_IDS


class bumps(FittingTemplate):  # noqa: S101
    """
    This is a wrapper to bumps: https://bumps.readthedocs.io/
    It allows for the bumps fitting engine to use parameters declared in an `easyCore.Objects.Base.BaseObj`.
    """

    property_type = bumpsParameter
    name = "bumps"

    def __init__(self, obj, fit_function: Callable):
        """
        Initialize the fitting engine with a `BaseObj` and an arbitrary fitting function.

        :param obj: Object containing elements of the `Parameter` class
        :type obj: BaseObj
        :param fit_function: function that when called returns y values. 'x' must be the first
                            and only positional argument. Additional values can be supplied by
                            keyword/value pairs
        :type fit_function: Callable
        """
        super().__init__(obj, fit_function)
        self._cached_pars_order = ()
        self.p_0 = {}

    def make_model(
        self, pars: Union[noneType, List[bumpsParameter]] = None
    ) -> Callable:
        """
        Generate a bumps model from the supplied `fit_function` and parameters in the base object.
        Note that this makes a callable as it needs to be initialized with *x*, *y*, *weights*

        :return: Callable to make a bumps Curve model
        :rtype: Callable
        """
        fit_func = self._generate_fit_function()

        def outer(obj):
            def make_func(x, y, weights):
                par = {}
                if not pars:
                    for name, item in obj._cached_pars.items():
<<<<<<< HEAD
                        par['p' + str(name)] = obj.convert_to_par_object(item)
                else:
                    for item in pars:
                        par['p' + str(NameConverter().get_key(item))] = obj.convert_to_par_object(item)
=======
                        par["p" + str(name)] = obj.convert_to_par_object(item)
                else:
                    for item in pars:
                        par[
                            "p" + str(NameConverter().get_key(item))
                        ] = obj.convert_to_par_object(item)
>>>>>>> 825bf6e7
                return Curve(fit_func, x, y, weights, **par)

            return make_func

        return outer(self)

    def _generate_fit_function(self) -> Callable:
        """
        Using the user supplied `fit_function`, wrap it in such a way we can update `Parameter` on
        iterations.

        :return: a fit function which is compatible with bumps models
        :rtype: Callable
        """
        # Original fit function
        func = self._original_fit_function
        # Get a list of `Parameters`
        self._cached_pars = {}
        for parameter in self._object.get_fit_parameters():
            self._cached_pars[NameConverter().get_key(parameter)] = parameter

        # Make a new fit function
        def fit_function(x: np.ndarray, **kwargs):
            """
            Wrapped fit function which now has a bumps compatible form

            :param x: array of data points to be calculated
            :type x: np.ndarray
            :param kwargs: key word arguments
            :return: points calculated at `x`
            :rtype: np.ndarray
            """
            # Update the `Parameter` values and the callback if needed
            for name, value in kwargs.items():
                par_name = int(name[1:])
                if par_name in self._cached_pars.keys():
                    self._cached_pars[par_name].value = value
                    update_fun = self._cached_pars[par_name]._callback.fset
                    if update_fun:
                        update_fun(value)
            # TODO Pre processing here
            for constraint in self.fit_constraints():
                constraint()
            return_data = func(x)
            # TODO Loading or manipulating data here
            return return_data

        # Fake the function signature.
        # This is done as lmfit wants the function to be in the form:
        # f = (x, a=1, b=2)...
        # Where we need to be generic. Note that this won't hold for much outside of this scope.

        self._cached_pars_order = tuple(self._cached_pars.keys())
<<<<<<< HEAD
        params = [inspect.Parameter('x',
                                    inspect.Parameter.POSITIONAL_OR_KEYWORD,
                                    annotation=inspect._empty), *[inspect.Parameter('p' + str(name),
                                                                                    inspect.Parameter.POSITIONAL_OR_KEYWORD,
                                                                                    annotation=inspect._empty,
                                                                                    default=self._cached_pars[
                                                                                        name].raw_value)
                                                                  for name in self._cached_pars_order]]
=======
        params = [
            inspect.Parameter(
                "x", inspect.Parameter.POSITIONAL_OR_KEYWORD, annotation=inspect._empty
            ),
            *[
                inspect.Parameter(
                    "p" + str(name),
                    inspect.Parameter.POSITIONAL_OR_KEYWORD,
                    annotation=inspect._empty,
                    default=self._cached_pars[name].raw_value,
                )
                for name in self._cached_pars_order
            ],
        ]
>>>>>>> 825bf6e7
        # Sign the function
        fit_function.__signature__ = inspect.Signature(params)
        self._fit_function = fit_function
        return fit_function

<<<<<<< HEAD
    def fit(self, x: np.ndarray, y: np.ndarray, weights: Union[np.ndarray, noneType] = None,
            model=None, parameters=None, method: str = None, xtol: float = 1e-6, ftol: float = 1e-8, **kwargs) -> FitResults:
=======
    def fit(
        self,
        x: np.ndarray,
        y: np.ndarray,
        weights: Union[np.ndarray, noneType] = None,
        model=None,
        parameters=None,
        method: str = None,
        minimizer_kwargs: dict = None,
        engine_kwargs: dict = None,
        **kwargs,
    ) -> FitResults:
>>>>>>> 825bf6e7
        """
        Perform a fit using the lmfit engine.

        :param x: points to be calculated at
        :type x: np.ndarray
        :param y: measured points
        :type y: np.ndarray
        :param weights: Weights for supplied measured points * Not really optional*
        :type weights: np.ndarray
        :param model: Optional Model which is being fitted to
        :type model: lmModel
        :param parameters: Optional parameters for the fit
        :type parameters: List[bumpsParameter]
        :param kwargs: Additional arguments for the fitting function.
        :param method: Method for minimization
        :type method: str
        :return: Fit results
        :rtype: ModelResult
        """

        default_method = {}
        if method is not None and method in self.available_methods():
<<<<<<< HEAD
            default_method['method'] = method

        if weights is None:
            weights = np.sqrt(np.abs(y))
=======
            default_method["method"] = method

        if weights is None:
            weights = np.sqrt(np.abs(y))

        if engine_kwargs is None:
            engine_kwargs = {}

        if minimizer_kwargs is None:
            minimizer_kwargs = {}
        else:
            minimizer_kwargs = {"fit_kws": minimizer_kwargs}
        minimizer_kwargs.update(engine_kwargs)
>>>>>>> 825bf6e7

        if model is None:
            model = self.make_model(pars=parameters)
            model = model(x, y, weights)
        self._cached_model = model
<<<<<<< HEAD
        self.p_0 = {f'p{key}': self._cached_pars[key].raw_value for key in self._cached_pars.keys()}
        problem = FitProblem(model)
        # Why do we do this? Because a fitting template has to have borg instantiated outside pre-runtime
        from easyCore import borg
        borg.stack.beginMacro('Fitting routine')
        try:
            model_results = bumps_fit(problem, **kwargs)
            self._set_parameter_fit_result(model_results)
            results = self._gen_fit_results(model_results)
        except Exception as e:
            raise FitError(e)
        finally:
            borg.stack.endMacro()
        return results
=======
        self.p_0 = {
            f"p{key}": self._cached_pars[key].raw_value
            for key in self._cached_pars.keys()
        }
        problem = FitProblem(model)
        # Why do we do this? Because a fitting template has to have borg instantiated outside pre-runtime
        from easyCore import borg
>>>>>>> 825bf6e7

        borg.stack.beginMacro("Fitting routine")
        try:
            model_results = bumps_fit(problem, **kwargs)
            self._set_parameter_fit_result(model_results)
            results = self._gen_fit_results(model_results)
        except Exception as e:
            raise FitError(e)
        finally:
            borg.stack.endMacro()
        return results

    def convert_to_pars_obj(
        self, par_list: Union[list, noneType] = None
    ) -> List[bumpsParameter]:
        """
        Create a container with the `Parameters` converted from the base object.

        :param par_list: If only a single/selection of parameter is required. Specify as a list
        :type par_list: List[str]
        :return: bumps Parameters list
        :rtype: List[bumpsParameter]
        """
        if par_list is None:
            # Assume that we have a BaseObj for which we can obtain a list
            par_list = self._object.get_fit_parameters()
<<<<<<< HEAD
        pars_obj = ([self.__class__.convert_to_par_object(obj) for obj in par_list])
=======
        pars_obj = [self.__class__.convert_to_par_object(obj) for obj in par_list]
>>>>>>> 825bf6e7
        return pars_obj

    # For some reason I have to double staticmethod :-/
    @staticmethod
    def convert_to_par_object(obj) -> bumpsParameter:
        """
        Convert an `easyCore.Objects.Base.Parameter` object to a bumps Parameter object

        :return: bumps Parameter compatible object.
        :rtype: bumpsParameter
        """
<<<<<<< HEAD
        return bumpsParameter(name='p' + str(NameConverter().get_key(obj)),
                              value=obj.raw_value, bounds=[obj.min, obj.max],
                              fixed=obj.fixed)
=======
        return bumpsParameter(
            name="p" + str(NameConverter().get_key(obj)),
            value=obj.raw_value,
            bounds=[obj.min, obj.max],
            fixed=obj.fixed,
        )
>>>>>>> 825bf6e7

    def _set_parameter_fit_result(self, fit_result):
        """
        Update parameters to their final values and assign a std error to them.

        :param fit_result: Fit object which contains info on the fit
        :return: None
        :rtype: noneType
        """
        pars = self._cached_pars
        for index, name in enumerate(self._cached_model._pnames):
            dict_name = int(name[1:])
            pars[dict_name].value = fit_result.x[index]
            pars[dict_name].error = fit_result.dx[index]

    def _gen_fit_results(self, fit_results, **kwargs) -> FitResults:
        """
        Convert fit results into the unified `FitResults` format

        :param fit_result: Fit object which contains info on the fit
        :return: fit results container
        :rtype: FitResults
        """

        results = FitResults()
        for name, value in kwargs.items():
            if getattr(results, name, False):
                setattr(results, name, value)
        results.success = fit_results.success
        pars = self._cached_pars
        item = {}
        for index, name in enumerate(self._cached_model._pnames):
            dict_name = int(name[1:])
            item[name] = pars[dict_name].raw_value
        results.p0 = self.p_0
        results.p = item
        results.x = self._cached_model.x
        results.y_obs = self._cached_model.y
        results.y_calc = self.evaluate(results.x, parameters=results.p)
        results.residual = results.y_obs - results.y_calc
        results.goodness_of_fit = fit_results.fun

        results.fitting_engine = self.__class__
        results.fit_args = None
        # results.check_sanity()
        return results

    def available_methods(self) -> List[str]:
        return FIT_AVAILABLE_IDS<|MERGE_RESOLUTION|>--- conflicted
+++ resolved
@@ -2,21 +2,12 @@
 #  SPDX-License-Identifier: BSD-3-Clause
 #  © 2021 Contributors to the easyCore project <https://github.com/easyScience/easyCore>
 
-<<<<<<< HEAD
-__author__ = 'github.com/wardsimon'
-__version__ = '0.1.0'
-=======
 __author__ = "github.com/wardsimon"
 __version__ = "0.1.0"
->>>>>>> 825bf6e7
 
 import inspect
 from typing import List
 
-<<<<<<< HEAD
-from easyCore.Fitting.fitting_template import noneType, Union, Callable, \
-    FittingTemplate, np, FitResults, NameConverter, FitError
-=======
 from easyCore.Fitting.fitting_template import (
     noneType,
     Union,
@@ -27,7 +18,6 @@
     NameConverter,
     FitError,
 )
->>>>>>> 825bf6e7
 
 # Import bumps specific objects
 from bumps.names import Curve, FitProblem
@@ -76,19 +66,12 @@
                 par = {}
                 if not pars:
                     for name, item in obj._cached_pars.items():
-<<<<<<< HEAD
-                        par['p' + str(name)] = obj.convert_to_par_object(item)
-                else:
-                    for item in pars:
-                        par['p' + str(NameConverter().get_key(item))] = obj.convert_to_par_object(item)
-=======
                         par["p" + str(name)] = obj.convert_to_par_object(item)
                 else:
                     for item in pars:
                         par[
                             "p" + str(NameConverter().get_key(item))
                         ] = obj.convert_to_par_object(item)
->>>>>>> 825bf6e7
                 return Curve(fit_func, x, y, weights, **par)
 
             return make_func
@@ -142,16 +125,6 @@
         # Where we need to be generic. Note that this won't hold for much outside of this scope.
 
         self._cached_pars_order = tuple(self._cached_pars.keys())
-<<<<<<< HEAD
-        params = [inspect.Parameter('x',
-                                    inspect.Parameter.POSITIONAL_OR_KEYWORD,
-                                    annotation=inspect._empty), *[inspect.Parameter('p' + str(name),
-                                                                                    inspect.Parameter.POSITIONAL_OR_KEYWORD,
-                                                                                    annotation=inspect._empty,
-                                                                                    default=self._cached_pars[
-                                                                                        name].raw_value)
-                                                                  for name in self._cached_pars_order]]
-=======
         params = [
             inspect.Parameter(
                 "x", inspect.Parameter.POSITIONAL_OR_KEYWORD, annotation=inspect._empty
@@ -166,16 +139,11 @@
                 for name in self._cached_pars_order
             ],
         ]
->>>>>>> 825bf6e7
         # Sign the function
         fit_function.__signature__ = inspect.Signature(params)
         self._fit_function = fit_function
         return fit_function
 
-<<<<<<< HEAD
-    def fit(self, x: np.ndarray, y: np.ndarray, weights: Union[np.ndarray, noneType] = None,
-            model=None, parameters=None, method: str = None, xtol: float = 1e-6, ftol: float = 1e-8, **kwargs) -> FitResults:
-=======
     def fit(
         self,
         x: np.ndarray,
@@ -188,7 +156,6 @@
         engine_kwargs: dict = None,
         **kwargs,
     ) -> FitResults:
->>>>>>> 825bf6e7
         """
         Perform a fit using the lmfit engine.
 
@@ -211,12 +178,6 @@
 
         default_method = {}
         if method is not None and method in self.available_methods():
-<<<<<<< HEAD
-            default_method['method'] = method
-
-        if weights is None:
-            weights = np.sqrt(np.abs(y))
-=======
             default_method["method"] = method
 
         if weights is None:
@@ -230,28 +191,11 @@
         else:
             minimizer_kwargs = {"fit_kws": minimizer_kwargs}
         minimizer_kwargs.update(engine_kwargs)
->>>>>>> 825bf6e7
 
         if model is None:
             model = self.make_model(pars=parameters)
             model = model(x, y, weights)
         self._cached_model = model
-<<<<<<< HEAD
-        self.p_0 = {f'p{key}': self._cached_pars[key].raw_value for key in self._cached_pars.keys()}
-        problem = FitProblem(model)
-        # Why do we do this? Because a fitting template has to have borg instantiated outside pre-runtime
-        from easyCore import borg
-        borg.stack.beginMacro('Fitting routine')
-        try:
-            model_results = bumps_fit(problem, **kwargs)
-            self._set_parameter_fit_result(model_results)
-            results = self._gen_fit_results(model_results)
-        except Exception as e:
-            raise FitError(e)
-        finally:
-            borg.stack.endMacro()
-        return results
-=======
         self.p_0 = {
             f"p{key}": self._cached_pars[key].raw_value
             for key in self._cached_pars.keys()
@@ -259,7 +203,6 @@
         problem = FitProblem(model)
         # Why do we do this? Because a fitting template has to have borg instantiated outside pre-runtime
         from easyCore import borg
->>>>>>> 825bf6e7
 
         borg.stack.beginMacro("Fitting routine")
         try:
@@ -286,11 +229,7 @@
         if par_list is None:
             # Assume that we have a BaseObj for which we can obtain a list
             par_list = self._object.get_fit_parameters()
-<<<<<<< HEAD
-        pars_obj = ([self.__class__.convert_to_par_object(obj) for obj in par_list])
-=======
         pars_obj = [self.__class__.convert_to_par_object(obj) for obj in par_list]
->>>>>>> 825bf6e7
         return pars_obj
 
     # For some reason I have to double staticmethod :-/
@@ -302,18 +241,12 @@
         :return: bumps Parameter compatible object.
         :rtype: bumpsParameter
         """
-<<<<<<< HEAD
-        return bumpsParameter(name='p' + str(NameConverter().get_key(obj)),
-                              value=obj.raw_value, bounds=[obj.min, obj.max],
-                              fixed=obj.fixed)
-=======
         return bumpsParameter(
             name="p" + str(NameConverter().get_key(obj)),
             value=obj.raw_value,
             bounds=[obj.min, obj.max],
             fixed=obj.fixed,
         )
->>>>>>> 825bf6e7
 
     def _set_parameter_fit_result(self, fit_result):
         """
