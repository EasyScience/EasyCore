--- conflicted
+++ resolved
@@ -8,10 +8,6 @@
 from typing import List, Optional
 from numbers import Number
 
-<<<<<<< HEAD
-from easyCore.Fitting.fitting_template import Union, Callable, \
-    FittingTemplate, np, FitResults, NameConverter, FitError
-=======
 from easyCore.Fitting.fitting_template import (
     Union,
     Callable,
@@ -21,7 +17,6 @@
     NameConverter,
     FitError,
 )
->>>>>>> cf3e6a45
 
 # Import dfols specific objects
 import dfols
@@ -130,11 +125,6 @@
         self._fit_function = fit_function
         return fit_function
 
-<<<<<<< HEAD
-    def fit(self, x: np.ndarray, y: np.ndarray, weights: Optional[np.ndarray] = None,
-            model=None, parameters=None, method: str = None, xtol: float = 1e-6, ftol: float = 1e-8,
-            **kwargs) -> FitResults:
-=======
     def fit(
         self,
         x: np.ndarray,
@@ -147,7 +137,6 @@
         ftol: float = 1e-8,
         **kwargs,
     ) -> FitResults:
->>>>>>> cf3e6a45
         """
         Perform a fit using the DFO-ls engine.
 
