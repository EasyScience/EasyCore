from __future__ import annotations

__author__ = "github.com/wardsimon"
__version__ = "0.0.1"

import functools

<<<<<<< HEAD
#  SPDX-FileCopyrightText: 2022 easyCore contributors  <core@easyscience.software>
=======
#  SPDX-FileCopyrightText: 2023 easyCore contributors  <core@easyscience.software>
>>>>>>> cf3e6a45
#  SPDX-License-Identifier: BSD-3-Clause
#  © 2021-2023 Contributors to the easyCore project <https://github.com/easyScience/easyCore

from abc import ABCMeta
from types import FunctionType
from typing import List, Callable, TypeVar, Optional, TYPE_CHECKING

from easyCore import borg, default_fitting_engine, np
import easyCore.Fitting as Fitting
from easyCore.Objects.Groups import BaseCollection


_C = TypeVar("_C", bound=ABCMeta)
_M = TypeVar("_M", bound=Fitting.FittingTemplate)

if TYPE_CHECKING:
    from easyCore.Utils.typing import B
    from easyCore.Fitting.fitting_template import FitResults as FR


class Fitter:
    """
    Wrapper to the fitting engines
    """

    _borg = borg

    def __init__(
        self, fit_object: Optional[B] = None, fit_function: Optional[Callable] = None
    ):

        self._fit_object = fit_object
        self._fit_function = fit_function
        self._dependent_dims = None

        can_initialize = False
        # We can only proceed if both obj and func are not None
        if (fit_object is not None) & (fit_function is not None):
            can_initialize = True
        else:
            if (fit_object is not None) or (fit_function is not None):
                raise AttributeError

        self._engines: List[_C] = Fitting.engines
        self._current_engine: _C = None
        self.__engine_obj: _M = None
        self._is_initialized: bool = False
        self.create()

        fit_methods = [
            x
            for x, y in Fitting.FittingTemplate.__dict__.items()
            if (isinstance(y, FunctionType) and not x.startswith("_")) and x != "fit"
        ]
        for method_name in fit_methods:
            setattr(self, method_name, self.__pass_through_generator(method_name))

        if can_initialize:
            self.__initialize()

    def _fit_function_wrapper(self, real_x=None, flatten: bool = True) -> Callable:
        """
        Simple fit function which injects the real X (independent) values into the
        optimizer function. This will also flatten the results if needed.
        :param real_x: Independent x parameters to be injected
        :param flatten: Should the result be a flat 1D array?
        :return: Wrapped optimizer function.
        """
        fun = self._fit_function

        @functools.wraps(fun)
        def wrapped_fit_function(x, **kwargs):
            if real_x is not None:
                x = real_x
            dependent = fun(x, **kwargs)
            if flatten:
                dependent = dependent.flatten()
            return dependent

        return wrapped_fit_function

    def initialize(self, fit_object: B, fit_function: Callable):
        """
        Set the model and callable in the calculator interface.

        :param fit_object: The easyCore model object
        :param fit_function: The function to be optimized against.
        :return: None
        """
        self._fit_object = fit_object
        self._fit_function = fit_function
        self.__initialize()

    def __initialize(self):
        """
        The real initialization. Setting the optimizer object properly
        :return: None
        """
        self.__engine_obj = self._current_engine(self._fit_object, self.fit_function)
        self._is_initialized = True

    def create(self, engine_name: str = default_fitting_engine):
        """
        Create a backend optimization engine.
        :param engine_name: The label of the optimization engine to create.
        :return: None
        """
        engines = self.available_engines
        if engine_name in engines:
            self._current_engine = self._engines[engines.index(engine_name)]
            self._is_initialized = False
        else:
            raise AttributeError(
                f"The supplied optimizer engine '{engine_name}' is unknown."
            )

    def switch_engine(self, engine_name: str):
        """
        Switch backend optimization engines and initialize.
        :param engine_name: The label of the optimization engine to create and instantiate.
        :return: None
        """
        # There isn't any state to carry over
        if not self._is_initialized:
            raise ReferenceError(
                "The fitting engine must be initialized before switching"
            )
        # Constrains are not carried over. Do it manually.
        constraints = self.__engine_obj._constraints
        self.create(engine_name)
        self.__initialize()
        self.__engine_obj._constraints = constraints

    @property
    def available_engines(self) -> List[str]:
        """
        Get a list of the names of available fitting engines

        :return: List of available fitting engines
        :rtype: List[str]
        """
        if Fitting.engines is None:
            raise ImportError(
                "There are no available fitting engines. Install `lmfit` and/or `bumps`"
            )
        return [engine.name for engine in Fitting.engines]

    @property
    def can_fit(self) -> bool:
        """
        Can a fit be performed. i.e has the object been created properly

        :return: Can a fit be performed
        :rtype: bool
        """
        return self._is_initialized

    @property
    def current_engine(self) -> _C:
        """
        Get the class object of the current fitting engine.

        :return: Class of the current fitting engine (based on the `FittingTemplate` class)
        :rtype: _T
        """
        return self._current_engine

    @property
    def engine(self) -> _M:
        """
        Get the current fitting engine object.

        :return:
        :rtype: _M
        """
        return self.__engine_obj

    @property
    def fit_function(self) -> Callable:
        """
        The raw fit function that the  optimizer will call (no wrapping)
        :return: Raw fit function
        """
        return self._fit_function

    @fit_function.setter
    def fit_function(self, fit_function: Callable):
        """
        Set the raw fit function to a new one.
        :param fit_function: New fit function
        :return: None
        """
        self._fit_function = fit_function
        self.__initialize()

    @property
    def fit_object(self) -> B:
        """
        The easyCore object which will be used as a model
        :return: easyCore Model
        """
        return self._fit_object

    @fit_object.setter
    def fit_object(self, fit_object: B):
        """
        Set the easyCore object which wil be used as a model
        :param fit_object: New easyCore object
        :return: None
        """
        self._fit_object = fit_object
        self.__initialize()

    def __pass_through_generator(self, name: str):
        """
        Attach the attributes of the calculator template to the current fitter instance.
        :param name: Attribute name to attach
        :return: Wrapped calculator interface object.
        """
        obj = self

        def inner(*args, **kwargs):
            if not obj.can_fit:
                raise ReferenceError("The fitting engine must first be initialized")
            func = getattr(obj.engine, name, None)
            if func is None:
                raise ValueError(
                    'The fitting engine does not have the attribute "{}"'.format(name)
                )
            return func(*args, **kwargs)

        return inner

    @property
    def fit(self) -> Callable:
        """
        Property which wraps the current `fit` function from the fitting interface. This property return a wrapped fit
        function which converts the input data into the correct shape for the optimizer, wraps the fit function to
        re-constitute the independent variables and once the fit is completed, reshape the inputs to those expected.
        """

        @functools.wraps(self.engine.fit)
        def inner_fit_callable(
            x: np.ndarray,
            y: np.ndarray,
            weights: Optional[np.ndarray] = None,
            vectorized: bool = False,
            **kwargs,
        ) -> FR:
            """
            This is a wrapped callable which performs the actual fitting. It is split into
            3 sections, PRE/ FIT/ POST.
            - PRE = Reshaping the input data into the correct dimensions for the optimizer
            - FIT = Wrapping the fit function and performing the fit
            - POST = Reshaping the outputs so it is coherent with the inputs.
            """
            # Check to see if we can perform a fit
            if not self.can_fit:
                raise ReferenceError("The fitting engine must first be initialized")

            # Precompute - Reshape all independents into the correct dimensionality
            x_fit, x_new, y_new, weights, dims, kwargs = self._precompute_reshaping(
                x, y, weights, vectorized, kwargs
            )
            self._dependent_dims = dims

            # Fit
            fit_fun = self._fit_function
            fit_fun_wrap = self._fit_function_wrapper(
                x_new, flatten=True
            )  # This should be wrapped.

            # We change the  fit function, so have to  reset constraints
            constraints = self.__engine_obj._constraints
            self.fit_function = fit_fun_wrap
            self.__engine_obj._constraints = constraints
<<<<<<< HEAD
            f_res = self.engine.fit(x_fit, y_new, **kwargs)

            # Postcompute
            fit_result = self._post_compute_reshaping(f_res, x, y)
=======
            f_res = self.engine.fit(x_fit, y_new, weights=weights, **kwargs)

            # Postcompute
            fit_result = self._post_compute_reshaping(f_res, x, y, weights)
>>>>>>> cf3e6a45
            # Reset the function and constrains
            self.fit_function = fit_fun
            self.__engine_obj._constraints = constraints
            return fit_result

        return inner_fit_callable

    @staticmethod
    def _precompute_reshaping(
        x: np.ndarray,
        y: np.ndarray,
        weights: Optional[np.ndarray],
        vectorized: bool,
        kwargs,
    ):
        """
        Check the dimensions of the inputs and reshape if necessary.
        :param x: ND matrix of dependent points
        :param y: N-1D matrix of independent points
        :param kwargs: Additional key-word arguments
        :return:
        """
        # Make sure that they are np arrays
        x_new = np.array(x)
        y_new = np.array(y)
        # Get the shape
        x_shape = x_new.shape
        # Check if the x data is 1D
        if len(x_shape) > 1:
            # It is ND data
            # Check if the data is vectorized. i.e. should x be [NxMx...x Ndims]
            if vectorized:
                # Assert that the shapes are the same
                if np.all(x_shape[:-1] != y_new.shape):
                    raise ValueError("The shape of the x and y data must be the same")
                # If so do nothing but note that the data is vectorized
                # x_shape = (-1,) # Should this be done?
            else:
                # Assert that the shapes are the same
                if np.prod(x_new.shape[:-1]) != y_new.size:
                    raise ValueError(
                        "The number of elements in x and y data must be the same"
                    )
                # Reshape the data to be [len(NxMx..), Ndims] i.e. flatten to columns
                x_new = x_new.reshape(-1, x_shape[-1], order="F")
        else:
            # Assert that the shapes are the same
            if np.all(x_shape != y_new.shape):
                raise ValueError("The shape of the x and y data must be the same")
            # It is 1D data
            x_new = x.flatten()
        # The optimizer needs a 1D array, flatten the y data
        y_new = y_new.flatten()
        if weights is not None:
            weights = np.array(weights).flatten()
        # Make a 'dummy' x array for the fit function
        x_for_fit = np.array(range(y_new.size))
        return x_for_fit, x_new, y_new, weights, x_shape, kwargs

    @staticmethod
<<<<<<< HEAD
    def _post_compute_reshaping(fit_result: FR, x: np.ndarray, y: np.ndarray) -> FR:
=======
    def _post_compute_reshaping(
        fit_result: FR, x: np.ndarray, y: np.ndarray, weights: np.ndarray
    ) -> FR:
>>>>>>> cf3e6a45
        """
        Reshape the output of the fitter into the correct dimensions.
        :param fit_result: Output from the fitter
        :param x: Input x independent
        :param y: Input y dependent
        :return: Reshaped Fit Results
        """
        setattr(fit_result, "x", x)
        setattr(fit_result, "y_obs", y)
        setattr(fit_result, "y_calc", np.reshape(fit_result.y_calc, y.shape))
<<<<<<< HEAD
        setattr(fit_result, "residual", np.reshape(fit_result.residual, y.shape))
=======
        setattr(fit_result, "y_err", np.reshape(fit_result.y_err, y.shape))
>>>>>>> cf3e6a45
        return fit_result


class MultiFitter(Fitter):
    """
    Extension of Fitter to enable multiple dataset/fit function fitting. We can fit these types of data simultaneously:
    - Multiple models on multiple datasets.
    """

    def __init__(
        self,
        fit_objects: Optional[List[B]] = None,
        fit_functions: Optional[List[Callable]] = None,
    ):

        # Create a dummy core object to hold all the fit objects.
        self._fit_objects = BaseCollection("multi", *fit_objects)
        self._fit_functions = fit_functions
        # Initialize with the first of the fit_functions, without this it is
        # not possible to change the fitting engine.
        super().__init__(self._fit_objects, self._fit_functions[0])

    def _fit_function_wrapper(self, real_x=None, flatten: bool = True) -> Callable:
        """
        Simple fit function which injects the N real X (independent) values into the
        optimizer function. This will also flatten the results if needed.
        :param real_x: List of independent x parameters to be injected
        :param flatten: Should the result be a flat 1D array?
        :return: Wrapped optimizer function.
        """
        # Extract of a list of callable functions
        wrapped_fns = []
        for this_x, this_fun in zip(real_x, self._fit_functions):
            self._fit_function = this_fun
            wrapped_fns.append(
                Fitter._fit_function_wrapper(self, this_x, flatten=flatten)
            )

        def wrapped_fun(x, **kwargs):
            # Generate an empty Y based on x
            y = np.zeros_like(x)
            i = 0
            # Iterate through wrapped functions, passing the WRONG x, the correct
            # x was injected in the step above.
            for idx, dim in enumerate(self._dependent_dims):
                ep = i + np.prod(dim)
                y[i:ep] = wrapped_fns[idx](x, **kwargs)
                i = ep
            return y

        return wrapped_fun

    @staticmethod
    def _precompute_reshaping(
        x: List[np.ndarray],
        y: List[np.ndarray],
        weights: Optional[List[np.ndarray]],
        vectorized: bool,
        kwargs,
    ):
        """
        Convert an array of X's and Y's  to an acceptable shape for fitting.
        :param x: List of independent variables.
        :param y: List of dependent variables.
        :param vectorized: Is the fn input vectorized or point based?
        :param kwargs: Additional kwy words.
        :return: Variables for optimization
        """
        if weights is None:
            weights = [None] * len(x)
        _, _x_new, _y_new, _weights, _dims, kwargs = Fitter._precompute_reshaping(
            x[0], y[0], weights[0], vectorized, kwargs
        )
        x_new = [_x_new]
        y_new = [_y_new]
        w_new = [_weights]
        dims = [_dims]
        for _x, _y, _w in zip(x[1::], y[1::], weights[1::]):
            _, _x_new, _y_new, _weights, _dims, _ = Fitter._precompute_reshaping(
                _x, _y, _w, vectorized, kwargs
            )
            x_new.append(_x_new)
            y_new.append(_y_new)
            w_new.append(_weights)
            dims.append(_dims)
<<<<<<< HEAD
        y_new = np.append(*y_new, axis=0)
        # w_new = np.append(*w_new, axis=0)
=======
        y_new = np.hstack(y_new)
        if w_new[0] is None:
            w_new = None
        else:
            w_new = np.hstack(w_new)
>>>>>>> cf3e6a45
        x_fit = np.linspace(0, y_new.size - 1, y_new.size)
        return x_fit, x_new, y_new, w_new, dims, kwargs

    def _post_compute_reshaping(
<<<<<<< HEAD
        self, fit_result_obj: FR, x: List[np.ndarray], y: List[np.ndarray]
=======
        self,
        fit_result_obj: FR,
        x: List[np.ndarray],
        y: List[np.ndarray],
        weights: List[np.ndarray],
>>>>>>> cf3e6a45
    ) -> List[FR]:
        """
        Take a fit results object and split it into n chuncks based on the size of the x, y inputs
        :param fit_result_obj: Result from a multifit
        :param x: List of X co-ords
        :param y: List of Y co-ords
        :return: List of fit results
        """

        cls = fit_result_obj.__class__
        sp = 0
        fit_results_list = []
        for idx, this_x in enumerate(x):
            # Create a new Results obj
            current_results = cls()
            ep = sp + int(np.array(self._dependent_dims[idx]).prod())

            #  Fill out the new result obj (see easyCore.Fitting.Fitting_template.FitResults)
            current_results.success = fit_result_obj.success
            current_results.fitting_engine = fit_result_obj.fitting_engine
            current_results.p = fit_result_obj.p
            current_results.p0 = fit_result_obj.p0
            current_results.x = this_x
            current_results.y_obs = y[idx]
            current_results.y_calc = np.reshape(
                fit_result_obj.y_calc[sp:ep], current_results.y_obs.shape
            )
<<<<<<< HEAD
            current_results.residual = np.reshape(
                fit_result_obj.residual[sp:ep], current_results.y_obs.shape
            )
            current_results.goodness_of_fit = np.sum(current_results.residual**2)
=======
            current_results.y_err = np.reshape(
                fit_result_obj.y_err[sp:ep], current_results.y_obs.shape
            )
>>>>>>> cf3e6a45
            current_results.engine_result = fit_result_obj.engine_result

            # Attach an additional field for the un-modified results
            current_results.total_results = fit_result_obj
<<<<<<< HEAD

=======
            fit_results_list.append(current_results)
>>>>>>> cf3e6a45
            sp = ep
        return fit_results_list<|MERGE_RESOLUTION|>--- conflicted
+++ resolved
@@ -5,11 +5,7 @@
 
 import functools
 
-<<<<<<< HEAD
-#  SPDX-FileCopyrightText: 2022 easyCore contributors  <core@easyscience.software>
-=======
 #  SPDX-FileCopyrightText: 2023 easyCore contributors  <core@easyscience.software>
->>>>>>> cf3e6a45
 #  SPDX-License-Identifier: BSD-3-Clause
 #  © 2021-2023 Contributors to the easyCore project <https://github.com/easyScience/easyCore
 
@@ -286,17 +282,10 @@
             constraints = self.__engine_obj._constraints
             self.fit_function = fit_fun_wrap
             self.__engine_obj._constraints = constraints
-<<<<<<< HEAD
-            f_res = self.engine.fit(x_fit, y_new, **kwargs)
-
-            # Postcompute
-            fit_result = self._post_compute_reshaping(f_res, x, y)
-=======
             f_res = self.engine.fit(x_fit, y_new, weights=weights, **kwargs)
 
             # Postcompute
             fit_result = self._post_compute_reshaping(f_res, x, y, weights)
->>>>>>> cf3e6a45
             # Reset the function and constrains
             self.fit_function = fit_fun
             self.__engine_obj._constraints = constraints
@@ -357,13 +346,9 @@
         return x_for_fit, x_new, y_new, weights, x_shape, kwargs
 
     @staticmethod
-<<<<<<< HEAD
-    def _post_compute_reshaping(fit_result: FR, x: np.ndarray, y: np.ndarray) -> FR:
-=======
     def _post_compute_reshaping(
         fit_result: FR, x: np.ndarray, y: np.ndarray, weights: np.ndarray
     ) -> FR:
->>>>>>> cf3e6a45
         """
         Reshape the output of the fitter into the correct dimensions.
         :param fit_result: Output from the fitter
@@ -374,11 +359,7 @@
         setattr(fit_result, "x", x)
         setattr(fit_result, "y_obs", y)
         setattr(fit_result, "y_calc", np.reshape(fit_result.y_calc, y.shape))
-<<<<<<< HEAD
-        setattr(fit_result, "residual", np.reshape(fit_result.residual, y.shape))
-=======
         setattr(fit_result, "y_err", np.reshape(fit_result.y_err, y.shape))
->>>>>>> cf3e6a45
         return fit_result
 
 
@@ -464,29 +445,20 @@
             y_new.append(_y_new)
             w_new.append(_weights)
             dims.append(_dims)
-<<<<<<< HEAD
-        y_new = np.append(*y_new, axis=0)
-        # w_new = np.append(*w_new, axis=0)
-=======
         y_new = np.hstack(y_new)
         if w_new[0] is None:
             w_new = None
         else:
             w_new = np.hstack(w_new)
->>>>>>> cf3e6a45
         x_fit = np.linspace(0, y_new.size - 1, y_new.size)
         return x_fit, x_new, y_new, w_new, dims, kwargs
 
     def _post_compute_reshaping(
-<<<<<<< HEAD
-        self, fit_result_obj: FR, x: List[np.ndarray], y: List[np.ndarray]
-=======
         self,
         fit_result_obj: FR,
         x: List[np.ndarray],
         y: List[np.ndarray],
         weights: List[np.ndarray],
->>>>>>> cf3e6a45
     ) -> List[FR]:
         """
         Take a fit results object and split it into n chuncks based on the size of the x, y inputs
@@ -514,24 +486,13 @@
             current_results.y_calc = np.reshape(
                 fit_result_obj.y_calc[sp:ep], current_results.y_obs.shape
             )
-<<<<<<< HEAD
-            current_results.residual = np.reshape(
-                fit_result_obj.residual[sp:ep], current_results.y_obs.shape
-            )
-            current_results.goodness_of_fit = np.sum(current_results.residual**2)
-=======
             current_results.y_err = np.reshape(
                 fit_result_obj.y_err[sp:ep], current_results.y_obs.shape
             )
->>>>>>> cf3e6a45
             current_results.engine_result = fit_result_obj.engine_result
 
             # Attach an additional field for the un-modified results
             current_results.total_results = fit_result_obj
-<<<<<<< HEAD
-
-=======
             fit_results_list.append(current_results)
->>>>>>> cf3e6a45
             sp = ep
         return fit_results_list