--- conflicted
+++ resolved
@@ -207,12 +207,7 @@
         "x_matrices",
         "y_obs",
         "y_calc",
-<<<<<<< HEAD
-        "residual",
-        "goodness_of_fit",
-=======
         "y_err",
->>>>>>> cf3e6a45
         "engine_result",
         "total_results",
     ]
@@ -236,10 +231,6 @@
         return len(self.p)
 
     @property
-<<<<<<< HEAD
-    def reduced_chi(self):
-        return self.goodness_of_fit / (len(self.x) - self.n_pars)
-=======
     def residual(self):
         return self.y_obs - self.y_calc
 
@@ -250,7 +241,6 @@
     @property
     def reduced_chi(self):
         return self.chi2 / (len(self.x) - self.n_pars)
->>>>>>> cf3e6a45
 
 
 class NameConverter:
